--- conflicted
+++ resolved
@@ -8,11 +8,8 @@
         "@clerk/nextjs": "^6.34.1",
         "@docker/node-sdk": "^0.0.17",
         "@hookform/resolvers": "^5.2.2",
-<<<<<<< HEAD
         "@kosuke-ai/cli": "latest",
-=======
         "@octokit/auth-app": "^8.1.2",
->>>>>>> 34486658
         "@octokit/rest": "^22.0.0",
         "@radix-ui/react-accordion": "^1.2.12",
         "@radix-ui/react-alert-dialog": "^1.1.15",
