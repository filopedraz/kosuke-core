--- conflicted
+++ resolved
@@ -6,17 +6,14 @@
 
 ### Prerequisites
 
-<<<<<<< HEAD
 Create environment file and update it with the required secret variables.
+
 ```bash
 # Setup environment files
 cp .env.example .env
 ```
 
 Ensure you have the following tools installed and configured:
-=======
-Before you begin, ensure you have the following tools installed and configured:
->>>>>>> 860cfa7c
 
 - **bun** - Package manager
   - Install via curl: `curl -fsSL https://bun.com/install | bash`
