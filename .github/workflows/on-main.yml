name: Deploy to Development

env:
  DOCKER_BUILDKIT: 1
  COMPOSE_DOCKER_CLI_BUILD: 1

on:
  push:
    branches:
      - main
      - feature/build-deploy

concurrency:
  group: 'main-production-${{ github.workflow }}'
  cancel-in-progress: true

jobs:
  build-and-push:
    name: Build and Push Docker Image
    runs-on: ubuntu-latest
    permissions:
      contents: read
      packages: write

    steps:
      - name: Checkout repository
        uses: actions/checkout@v4

      - name: Set up Docker Buildx
        uses: docker/setup-buildx-action@v3

      - name: Log in to GitHub Container Registry
        uses: docker/login-action@v3
        with:
          registry: ghcr.io
          username: ${{ github.repository_owner }}
          password: ${{ secrets.GITHUB_TOKEN }}

      - name: Build and push Docker image
        uses: docker/build-push-action@v6
        with:
          context: .
          push: true
          platforms: linux/amd64,linux/arm64
          tags: ghcr.io/kosuke-org/kosuke-core:${{ github.sha }},ghcr.io/kosuke-org/kosuke-core:latest
          cache-from: type=gha
          cache-to: type=gha,mode=max

  deploy-production:
    name: Deploy to Production
    needs: build-and-push
    runs-on: ubuntu-latest
    steps:
      - name: Checkout code
        uses: actions/checkout@v4

      - name: Install SSH Client
        run: |
          sudo apt-get update -y
          sudo apt-get install openssh-client -y

      - name: Set up SSH keys
        run: |
          mkdir -p ~/.ssh
          echo "${{ secrets.PROD_SERVER_ID_RSA }}" > ~/.ssh/id_rsa
          echo "StrictHostKeyChecking no" >> ~/.ssh/config
          echo "ConnectTimeout 30" >> ~/.ssh/config
          echo "ServerAliveInterval 60" >> ~/.ssh/config
          echo "ServerAliveCountMax 3" >> ~/.ssh/config
          chmod 400 ~/.ssh/config
          chmod 600 ~/.ssh/id_rsa
          chmod 700 ~/.ssh

      - name: Generate .env on server
        run: |
          echo "🔧 Generating .env file on production server..."

          # Run the generate-env.sh script on the server
          ssh ${{ secrets.PROD_SERVER_USER }}@${{ secrets.PROD_SERVER_IP }} "cd /home/filippo/kosuke-core && ./.github/scripts/generate-env.sh"

          echo "✅ Generated .env file on server"

      - name: Deploy to Production Server
        id: deploy
        run: |
          echo "🚀 Starting deployment..."
          ssh ${{ secrets.PROD_SERVER_USER }}@${{ secrets.PROD_SERVER_IP }} "cd /home/filippo/kosuke-core/ && git pull"
<<<<<<< HEAD
          ssh ${{ secrets.PROD_SERVER_USER }}@${{ secrets.PROD_SERVER_IP }} "cd /home/filippo/kosuke-core/ && docker compose pull nextjs"
          ssh ${{ secrets.PROD_SERVER_USER }}@${{ secrets.PROD_SERVER_IP }} "cd /home/filippo/kosuke-core/ && docker compose -f docker-compose.yml up -d"
=======
          echo "🐳 Building and starting containers..."
          ssh ${{ secrets.PROD_SERVER_USER }}@${{ secrets.PROD_SERVER_IP }} "cd /home/filippo/kosuke-core/ && docker compose -f docker-compose.yml up --build -d"
          echo "📊 Running database migrations..."
>>>>>>> e0a6134a
          ssh ${{ secrets.PROD_SERVER_USER }}@${{ secrets.PROD_SERVER_IP }} "cd /home/filippo/kosuke-core/ && docker compose -f docker-compose.yml exec nextjs npm run db:migrate"
          echo "🧹 Cleaning up Docker resources..."
          ssh ${{ secrets.PROD_SERVER_USER }}@${{ secrets.PROD_SERVER_IP }} "docker system prune -af --volumes"
          echo "✅ Deployment completed successfully"

      - name: Notify Slack - Success
        if: success()
        run: |
          curl -X POST --data '{"text":"✅ Kosuke App Production Deployed Successfully"}' ${{ secrets.SLACK_DEV_CHANNEL_WEBHOOK_URL }}

      - name: Notify Slack - Failure
        if: failure()
        run: |
          curl -X POST --data "{\"text\":\"❌ Kosuke App Production Deployment Failed\nAction: https://github.com/${{ github.repository }}/actions/runs/${{ github.run_id }}\"}" ${{ secrets.SLACK_DEV_CHANNEL_WEBHOOK_URL }}<|MERGE_RESOLUTION|>--- conflicted
+++ resolved
@@ -85,14 +85,11 @@
         run: |
           echo "🚀 Starting deployment..."
           ssh ${{ secrets.PROD_SERVER_USER }}@${{ secrets.PROD_SERVER_IP }} "cd /home/filippo/kosuke-core/ && git pull"
-<<<<<<< HEAD
+          echo "🐳 Pulling latest Docker image..."
           ssh ${{ secrets.PROD_SERVER_USER }}@${{ secrets.PROD_SERVER_IP }} "cd /home/filippo/kosuke-core/ && docker compose pull nextjs"
+          echo "🚢 Starting containers..."
           ssh ${{ secrets.PROD_SERVER_USER }}@${{ secrets.PROD_SERVER_IP }} "cd /home/filippo/kosuke-core/ && docker compose -f docker-compose.yml up -d"
-=======
-          echo "🐳 Building and starting containers..."
-          ssh ${{ secrets.PROD_SERVER_USER }}@${{ secrets.PROD_SERVER_IP }} "cd /home/filippo/kosuke-core/ && docker compose -f docker-compose.yml up --build -d"
           echo "📊 Running database migrations..."
->>>>>>> e0a6134a
           ssh ${{ secrets.PROD_SERVER_USER }}@${{ secrets.PROD_SERVER_IP }} "cd /home/filippo/kosuke-core/ && docker compose -f docker-compose.yml exec nextjs npm run db:migrate"
           echo "🧹 Cleaning up Docker resources..."
           ssh ${{ secrets.PROD_SERVER_USER }}@${{ secrets.PROD_SERVER_IP }} "docker system prune -af --volumes"
