name: Deploy to Development

env:
  DOCKER_BUILDKIT: 1
  COMPOSE_DOCKER_CLI_BUILD: 1

on:
  push:
    branches:
      - main

concurrency:
  group: 'main-production-${{ github.workflow }}'
  cancel-in-progress: true

jobs:
  deploy-production:
    runs-on: ubuntu-latest
    steps:
      - name: Checkout code
        uses: actions/checkout@v4

      - name: Install SSH Client
        run: |
          sudo apt-get update -y
          sudo apt-get install openssh-client -y

      - name: Set up SSH keys
        run: |
          mkdir -p ~/.ssh
          echo "${{ secrets.PROD_SERVER_ID_RSA }}" > ~/.ssh/id_rsa
          echo "StrictHostKeyChecking no" >> ~/.ssh/config
          echo "ConnectTimeout 30" >> ~/.ssh/config
          echo "ServerAliveInterval 60" >> ~/.ssh/config
          echo "ServerAliveCountMax 3" >> ~/.ssh/config
          chmod 400 ~/.ssh/config
          chmod 600 ~/.ssh/id_rsa
          chmod 700 ~/.ssh

      - name: Deploy to Production Server
        id: deploy
        run: |
          ssh ${{ secrets.PROD_SERVER_USER }}@${{ secrets.PROD_SERVER_IP }} "cd /home/filippo/kosuke-core/ && git pull"
<<<<<<< HEAD
          ssh ${{ secrets.PROD_SERVER_USER }}@${{ secrets.PROD_SERVER_IP }} "cd /home/filippo/kosuke-core/ && docker compose -f docker-compose.yml up --build -d"
          ssh ${{ secrets.PROD_SERVER_USER }}@${{ secrets.PROD_SERVER_IP }} "cd /home/filippo/kosuke-core/ && docker compose -f docker-compose.yml exec nextjs bun run db:push"
=======
          ssh ${{ secrets.PROD_SERVER_USER }}@${{ secrets.PROD_SERVER_IP }} "cd /home/filippo/kosuke-core/ && docker compose -f docker-compose.production.yml up --build -d"
          ssh ${{ secrets.PROD_SERVER_USER }}@${{ secrets.PROD_SERVER_IP }} "cd /home/filippo/kosuke-core/ && docker compose -f docker-compose.production.yml exec nextjs npm run db:migrate"
>>>>>>> b86a7e2a
          ssh ${{ secrets.PROD_SERVER_USER }}@${{ secrets.PROD_SERVER_IP }} "docker system prune -af --volumes"

      - name: Notify Slack - Success
        if: success()
        run: |
          curl -X POST --data '{"text":"✅ Kosuke App Production Deployed Successfully"}' ${{ secrets.SLACK_DEV_CHANNEL_WEBHOOK_URL }}

      - name: Notify Slack - Failure
        if: failure()
        run: |
          curl -X POST --data "{\"text\":\"❌ Kosuke App Production Deployment Failed\nAction: https://github.com/${{ github.repository }}/actions/runs/${{ github.run_id }}\"}" ${{ secrets.SLACK_DEV_CHANNEL_WEBHOOK_URL }}<|MERGE_RESOLUTION|>--- conflicted
+++ resolved
@@ -41,13 +41,8 @@
         id: deploy
         run: |
           ssh ${{ secrets.PROD_SERVER_USER }}@${{ secrets.PROD_SERVER_IP }} "cd /home/filippo/kosuke-core/ && git pull"
-<<<<<<< HEAD
           ssh ${{ secrets.PROD_SERVER_USER }}@${{ secrets.PROD_SERVER_IP }} "cd /home/filippo/kosuke-core/ && docker compose -f docker-compose.yml up --build -d"
-          ssh ${{ secrets.PROD_SERVER_USER }}@${{ secrets.PROD_SERVER_IP }} "cd /home/filippo/kosuke-core/ && docker compose -f docker-compose.yml exec nextjs bun run db:push"
-=======
-          ssh ${{ secrets.PROD_SERVER_USER }}@${{ secrets.PROD_SERVER_IP }} "cd /home/filippo/kosuke-core/ && docker compose -f docker-compose.production.yml up --build -d"
-          ssh ${{ secrets.PROD_SERVER_USER }}@${{ secrets.PROD_SERVER_IP }} "cd /home/filippo/kosuke-core/ && docker compose -f docker-compose.production.yml exec nextjs npm run db:migrate"
->>>>>>> b86a7e2a
+          ssh ${{ secrets.PROD_SERVER_USER }}@${{ secrets.PROD_SERVER_IP }} "cd /home/filippo/kosuke-core/ && docker compose -f docker-compose.yml exec nextjs npm run db:migrate"
           ssh ${{ secrets.PROD_SERVER_USER }}@${{ secrets.PROD_SERVER_IP }} "docker system prune -af --volumes"
 
       - name: Notify Slack - Success
