"""
Agent - Advanced agentic pipeline using claude-code-sdk with Langfuse observability
"""
import logging
import time
from collections.abc import AsyncGenerator
from typing import Optional
import logging

from app.services.claude_code_service import ClaudeCodeService
from app.services.github_service import GitHubService
from app.services.webhook_service import WebhookService
from app.utils.observability import observe_agentic_workflow

logger = logging.getLogger(__name__)
<<<<<<< HEAD
=======

>>>>>>> 924cf454

class Agent:
    """
    Agent using claude-code-sdk for repository analysis and file modification

    Features:
    - Repository analysis and understanding
    - Intelligent file modification
    - Tool-aware execution (Read, Write, Bash, Grep)
    - Automatic tool execution by claude-code-sdk
    - Comprehensive Langfuse observability
    - GitHub integration for auto-commit functionality
    """

    def __init__(self, project_id: int, assistant_message_id: int | None = None):
        self.project_id = project_id
        self.assistant_message_id = assistant_message_id
        self.webhook_service = WebhookService()
        self.start_time = time.time()
        self.total_actions = 0

        # GitHub integration attributes
        self.github_service: Optional[GitHubService] = None
        self.current_session_id: Optional[str] = None
        self.github_token: Optional[str] = None

        # Initialize claude-code service
        self.claude_code_service = ClaudeCodeService(project_id)

        logger.info(f"🚀 Agent initialized for project ID: {project_id}")

    def set_github_integration(self, github_token: str, session_id: str):
        """Enable GitHub integration for this agent session"""
        self.github_token = github_token
        self.github_service = GitHubService(github_token)
        self.current_session_id = session_id

        # Start sync session
        if self.github_service:
            self.github_service.start_sync_session(self.project_id, session_id)
            print(f"🔗 GitHub integration enabled for session {session_id}")

    @observe_agentic_workflow("claude-code-agentic-pipeline")
    async def run(self, prompt: str, max_turns: int = 25, github_token: Optional[str] = None, session_id: Optional[str] = None) -> AsyncGenerator[dict, None]:
        """
        Run the claude-code agent for repository analysis and modification

        Args:
            prompt: User prompt/query
            max_turns: Maximum conversation turns
            github_token: Optional GitHub token for auto-commit functionality
            session_id: Optional session ID for GitHub tracking

        Yields:
            Stream of events compatible with existing chat interface
        """
        logger.info(f"🤖 Processing claude-code request for project ID: {self.project_id}")
        processing_start = time.time()

        # Initialize state for text block tracking
        text_state = {"active": False, "content": "", "all_blocks": []}

        try:
            # Check if GitHub integration should be enabled
            if github_token and session_id:
                self.set_github_integration(github_token, session_id)

            # Stream events from claude-code-sdk
            async for event in self.claude_code_service.run_agentic_query(prompt, max_turns):
                self.total_actions += 1

                # Process event and yield results
                async for result in self._process_event(event, text_state):
                    yield result

            # Finalize processing
            await self._finalize_processing(text_state)
            yield {"type": "message_complete"}

        except Exception as e:
            await self._handle_error(e, text_state)
            yield {"type": "error", "message": f"Error in claude-code agent: {e}"}

        processing_end = time.time()
        logger.info(f"⏱️ Total claude-code processing time: {processing_end - processing_start:.2f}s")

    async def _process_event(self, event: dict, text_state: dict) -> AsyncGenerator[dict, None]:
        """Process a single event from the claude-code service"""
        event_type = event["type"]

        if event_type == "text":
            async for result in self._handle_text_event(event, text_state):
                yield result
        elif event_type == "tool_start":
            async for result in self._handle_tool_start_event(event, text_state):
                yield result
        elif event_type == "tool_stop":
            async for result in self._handle_tool_stop_event(event, text_state):
                yield result
        elif event_type == "error":
            async for result in self._handle_error_event(event, text_state):
                yield result
        elif event_type == "message":
            # Skip system messages to reduce noise in the UI
            pass

    async def _handle_text_event(self, event: dict, text_state: dict) -> AsyncGenerator[dict, None]:
        """Handle text events"""
        # If no text block is active, start a new one
        if not text_state["active"]:
            yield {"type": "content_block_start"}
            text_state["active"] = True
            text_state["content"] = ""

        # Pass through text chunks and accumulate content
        yield {"type": "content_block_delta", "delta_type": "text_delta", "text": event["text"], "index": 0}
        text_state["content"] += event["text"]

    async def _handle_tool_start_event(self, event: dict, text_state: dict) -> AsyncGenerator[dict, None]:
        """Handle tool start events"""
        # End any active text block before starting a tool
        if text_state["active"]:
            yield {"type": "content_block_stop"}
            self._save_text_content(text_state)

        yield {
            "type": "tool_start",
            "tool_name": event["tool_name"],
            "tool_input": event.get("tool_input", {}),
            "tool_id": event.get("tool_id"),
        }

        # Store tool start info for webhook
        text_state["all_blocks"].append(
            {
                "type": "tool",
                "id": event.get("tool_id"),
                "name": event["tool_name"],
                "input": event.get("tool_input", {}),
                "status": "pending",
            }
        )

    async def _handle_tool_stop_event(self, event: dict, text_state: dict) -> AsyncGenerator[dict, None]:
        """Handle tool stop events"""
        yield {
            "type": "tool_stop",
            "tool_id": event["tool_id"],
            "tool_result": event.get("tool_result", ""),
            "is_error": event.get("is_error", False),
        }

        # Update the existing tool block with the result
        self._update_tool_block(event, text_state["all_blocks"])

        # Track file changes for GitHub if enabled
        await self._track_file_changes_if_enabled(event)

    async def _track_file_changes_if_enabled(self, event: dict) -> None:
        """Track file changes for GitHub if integration is enabled"""
        if self.github_service and self.current_session_id:
            tool_name = event.get("tool_name", "")
            tool_input = event.get("tool_input", {})
            
            # Track file changes for relevant tools
            if tool_name in ['str_replace_editor', 'create_file'] and not event.get("is_error", False):
                try:
                    file_path = tool_input.get('path') or tool_input.get('file_path')
                    if file_path and not file_path.startswith('/'):
                        # Track relative file path
                        self.github_service.track_file_change(self.current_session_id, file_path)
                        print(f"📝 Tracked file change: {file_path}")
                except Exception as e:
                    print(f"⚠️ Warning: Error tracking file change for GitHub: {e}")

    async def _handle_error_event(self, event: dict, text_state: dict) -> AsyncGenerator[dict, None]:
        """Handle error events"""
        if text_state["active"]:
            yield {"type": "content_block_stop"}
            self._save_text_content(text_state)

        yield {"type": "error", "message": event["message"]}
        await self._send_assistant_message_webhook(text_state["all_blocks"], success=False)

    def _save_text_content(self, text_state: dict):
        """Save accumulated text content and reset state"""
        if text_state["content"].strip():
            text_state["all_blocks"].append({"type": "text", "content": text_state["content"]})
        text_state["active"] = False
        text_state["content"] = ""

    def _update_tool_block(self, event: dict, all_blocks: list):
        """Update tool block with result"""
        for block in all_blocks:
            if block.get("type") == "tool" and block.get("id") == event["tool_id"]:
                block["result"] = event.get("tool_result", "")
                block["status"] = "completed" if not event.get("is_error", False) else "error"
                break

    async def _finalize_processing(self, text_state: dict):
        """Finalize processing and send webhooks"""
        if text_state["active"]:
            self._save_text_content(text_state)
        await self._send_assistant_message_webhook(text_state["all_blocks"], success=True)

        # Finalize GitHub session if enabled
        await self.finalize_github_session()

    async def _handle_error(self, error: Exception, text_state: dict):
        """Handle errors during processing"""
        if text_state["active"]:
            self._save_text_content(text_state)
        logger.error(f"❌ Error in claude-code agent: {error}")
        await self._send_assistant_message_webhook(text_state["all_blocks"], success=False)

        # If we have GitHub integration and session fails, mark session as failed
        if self.github_service and self.current_session_id:
            try:
                session_summary = self.github_service.end_sync_session(self.current_session_id)
                session_summary["status"] = "failed"
                print(f"🔗 GitHub session marked as failed: {session_summary}")
            except Exception as github_error:
                print(f"⚠️ Warning: Error ending GitHub session: {github_error}")

    async def finalize_github_session(self, commit_message: Optional[str] = None):
        """Finalize the GitHub session and commit changes if enabled"""
        if self.github_service and self.current_session_id:
            try:
                # Commit session changes
                commit = await self.github_service.commit_session_changes(
                    self.current_session_id,
                    commit_message
                )

                # Send webhook about commit
                if commit and self.webhook_service:
                    async with self.webhook_service as webhook:
                        await webhook.send_commit(
                            self.project_id,
                            commit.sha,
                            commit.message,
                            commit.files_changed
                        )

                # End session and get summary
                session_summary = self.github_service.end_sync_session(self.current_session_id)

                print(f"✅ GitHub session completed: {session_summary}")

            except Exception as e:
                print(f"❌ Error finalizing GitHub session: {e}")

    async def _send_assistant_message_webhook(self, assistant_blocks: list, success: bool = True):
        """Send complete assistant message with all blocks to Next.js"""
        try:
            duration = time.time() - self.start_time

            # Get token usage from claude-code service
            token_usage = self.claude_code_service.get_token_usage()

            # Send assistant message with blocks
            async with self.webhook_service as webhook:
                await webhook.send_assistant_message(
                    project_id=self.project_id,
                    blocks=assistant_blocks,
                    tokens_input=token_usage["input_tokens"],
                    tokens_output=token_usage["output_tokens"],
                    context_tokens=token_usage["context_tokens"],
                    assistant_message_id=self.assistant_message_id,
                )

            logger.info(
                f"✅ Sent assistant message webhook: {len(assistant_blocks)} blocks, "
                f"{token_usage['total_tokens']} tokens"
            )

            # Send completion webhook with GitHub info
            github_commit = None
            session_summary = None
            
            if self.github_service and self.current_session_id:
                # Get session info if available (without ending the session)
                if self.current_session_id in self.github_service.sync_sessions:
                    session = self.github_service.sync_sessions[self.current_session_id]
                    session_summary = {
                        "session_id": self.current_session_id,
                        "project_id": session["project_id"],
                        "files_changed": len(session["files_changed"]),
                        "status": session["status"],
                    }

            async with self.webhook_service as webhook:
                await webhook.send_completion(
                    project_id=self.project_id,
                    success=success,
                    total_actions=self.total_actions,
                    total_tokens=token_usage["total_tokens"],
                    duration=duration,
                    github_commit=github_commit.dict() if github_commit else None,
                    session_summary=session_summary,
                )

            logger.info(
                f"✅ Sent completion webhook: {self.total_actions} actions, {duration:.2f}s, "
                f"{token_usage['total_tokens']} tokens"
            )
        except Exception as e:
            logger.error(f"❌ Failed to send webhooks: {e}")<|MERGE_RESOLUTION|>--- conflicted
+++ resolved
@@ -4,8 +4,6 @@
 import logging
 import time
 from collections.abc import AsyncGenerator
-from typing import Optional
-import logging
 
 from app.services.claude_code_service import ClaudeCodeService
 from app.services.github_service import GitHubService
@@ -13,10 +11,7 @@
 from app.utils.observability import observe_agentic_workflow
 
 logger = logging.getLogger(__name__)
-<<<<<<< HEAD
-=======
-
->>>>>>> 924cf454
+
 
 class Agent:
     """
@@ -39,9 +34,9 @@
         self.total_actions = 0
 
         # GitHub integration attributes
-        self.github_service: Optional[GitHubService] = None
-        self.current_session_id: Optional[str] = None
-        self.github_token: Optional[str] = None
+        self.github_service: GitHubService | None = None
+        self.current_session_id: str | None = None
+        self.github_token: str | None = None
 
         # Initialize claude-code service
         self.claude_code_service = ClaudeCodeService(project_id)
@@ -60,7 +55,9 @@
             print(f"🔗 GitHub integration enabled for session {session_id}")
 
     @observe_agentic_workflow("claude-code-agentic-pipeline")
-    async def run(self, prompt: str, max_turns: int = 25, github_token: Optional[str] = None, session_id: Optional[str] = None) -> AsyncGenerator[dict, None]:
+    async def run(
+        self, prompt: str, max_turns: int = 25, github_token: str | None = None, session_id: str | None = None
+    ) -> AsyncGenerator[dict, None]:
         """
         Run the claude-code agent for repository analysis and modification
 
@@ -180,12 +177,12 @@
         if self.github_service and self.current_session_id:
             tool_name = event.get("tool_name", "")
             tool_input = event.get("tool_input", {})
-            
+
             # Track file changes for relevant tools
-            if tool_name in ['str_replace_editor', 'create_file'] and not event.get("is_error", False):
+            if tool_name in ["str_replace_editor", "create_file"] and not event.get("is_error", False):
                 try:
-                    file_path = tool_input.get('path') or tool_input.get('file_path')
-                    if file_path and not file_path.startswith('/'):
+                    file_path = tool_input.get("path") or tool_input.get("file_path")
+                    if file_path and not file_path.startswith("/"):
                         # Track relative file path
                         self.github_service.track_file_change(self.current_session_id, file_path)
                         print(f"📝 Tracked file change: {file_path}")
@@ -241,25 +238,17 @@
             except Exception as github_error:
                 print(f"⚠️ Warning: Error ending GitHub session: {github_error}")
 
-    async def finalize_github_session(self, commit_message: Optional[str] = None):
+    async def finalize_github_session(self, commit_message: str | None = None):
         """Finalize the GitHub session and commit changes if enabled"""
         if self.github_service and self.current_session_id:
             try:
                 # Commit session changes
-                commit = await self.github_service.commit_session_changes(
-                    self.current_session_id,
-                    commit_message
-                )
+                commit = await self.github_service.commit_session_changes(self.current_session_id, commit_message)
 
                 # Send webhook about commit
                 if commit and self.webhook_service:
                     async with self.webhook_service as webhook:
-                        await webhook.send_commit(
-                            self.project_id,
-                            commit.sha,
-                            commit.message,
-                            commit.files_changed
-                        )
+                        await webhook.send_commit(self.project_id, commit.sha, commit.message, commit.files_changed)
 
                 # End session and get summary
                 session_summary = self.github_service.end_sync_session(self.current_session_id)
@@ -296,17 +285,19 @@
             # Send completion webhook with GitHub info
             github_commit = None
             session_summary = None
-            
-            if self.github_service and self.current_session_id:
-                # Get session info if available (without ending the session)
-                if self.current_session_id in self.github_service.sync_sessions:
-                    session = self.github_service.sync_sessions[self.current_session_id]
-                    session_summary = {
-                        "session_id": self.current_session_id,
-                        "project_id": session["project_id"],
-                        "files_changed": len(session["files_changed"]),
-                        "status": session["status"],
-                    }
+
+            if (
+                self.github_service
+                and self.current_session_id
+                and self.current_session_id in self.github_service.sync_sessions
+            ):
+                session = self.github_service.sync_sessions[self.current_session_id]
+                session_summary = {
+                    "session_id": self.current_session_id,
+                    "project_id": session["project_id"],
+                    "files_changed": len(session["files_changed"]),
+                    "status": session["status"],
+                }
 
             async with self.webhook_service as webhook:
                 await webhook.send_completion(
