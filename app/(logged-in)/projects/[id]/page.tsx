'use client';

import { notFound, useRouter, useSearchParams } from 'next/navigation';
import { use, useEffect, useRef, useState } from 'react';

import Navbar from '@/components/ui/navbar';
import { Skeleton } from '@/components/ui/skeleton';
import { useChatSessionMessages, useChatSessions } from '@/hooks/use-chat-sessions';
import { usePreviewStatus, useStartPreview } from '@/hooks/use-preview-status';
import { useCreatePullRequest } from '@/hooks/use-project-settings';
import { useProjectUIState } from '@/hooks/use-project-ui-state';
import { useProject } from '@/hooks/use-projects';
import { cn } from '@/lib/utils';
import { useUser } from '@clerk/nextjs';

// Import components
import BrandGuidelines from './components/brand/brand-guidelines';
import ChatInterface from './components/chat/chat-interface';
import ChatSidebar from './components/chat/chat-sidebar';
import CodeExplorer from './components/preview/code-explorer';
import PreviewPanel from './components/preview/preview-panel';
import DefaultBranchSettings from './components/settings/default-branch-settings';

interface ProjectPageProps {
  params: Promise<{
    id: string;
  }>;
}

function ProjectLoadingSkeleton() {
  return (
    <div className="flex flex-col h-screen w-full">
      {/* Navbar Skeleton */}
      <div className="w-full">
        <header className="w-full h-14 flex items-center bg-background">
          <div className="flex w-full h-full">
            {/* Left section - matches chat width */}
            <div className="flex items-center h-full w-full md:w-1/4 lg:w-1/4 border-r border-transparent relative">
              <div className="px-4 flex items-center">
                <Skeleton className="h-6 w-6 rounded-full" />
              </div>

              {/* Sidebar/Chat toggle button skeleton */}
              <Skeleton className="h-8 w-8 rounded-md" />

              {/* Collapse toggle button skeleton */}
              <div className="absolute right-0 mr-2">
                <Skeleton className="h-8 w-8 rounded-md" />
              </div>
            </div>

            {/* Right section - project title and controls */}
            <div className="flex-1 flex items-center justify-between">
              <Skeleton className="h-5 w-32 ml-4" />

              <div className="flex items-center gap-2 mx-auto">
                <div className="flex border border-input rounded-md overflow-hidden">
                  <Skeleton className="h-8 w-20 rounded-none" />
                  <Skeleton className="h-8 w-16 rounded-none" />
                  <Skeleton className="h-8 w-20 rounded-none" />
                  <Skeleton className="h-8 w-20 rounded-none" />
                </div>
              </div>

              <div className="flex items-center gap-2 px-4">
                <Skeleton className="h-8 w-8 rounded-md" />
              </div>
            </div>
          </div>
        </header>
      </div>

      {/* Content Skeleton */}
      <div className="flex h-[calc(100vh-3.5rem)] w-full overflow-hidden">
        {/* Left Panel Skeleton - Chat Sidebar */}
        <div className="h-full overflow-hidden w-full md:w-1/4 lg:w-1/4">
          <div className="relative flex h-full w-full rounded-md">
            <div className="flex flex-col h-full w-full">
              {/* New Chat Button Skeleton */}
              <div className="p-4">
                <Skeleton className="h-9 w-full rounded-md" />
              </div>

              {/* Chat Sessions List Skeleton */}
              <div className="flex-1 p-4 space-y-2">
                {Array.from({ length: 4 }).map((_, i) => (
                  <div key={i} className="rounded-lg border p-3 space-y-2">
                    <div className="flex items-center gap-2 mb-1">
                      <Skeleton className="h-4 w-4 rounded-full" />
                      <Skeleton className="h-4 w-3/4" />
                      <Skeleton className="h-4 w-12 rounded-full" />
                    </div>
                    <div className="flex items-center gap-2">
                      <Skeleton className="h-3 w-3 rounded-full" />
                      <Skeleton className="h-3 w-16" />
                      <Skeleton className="h-3 w-1" />
                      <Skeleton className="h-3 w-20" />
                    </div>
                  </div>
                ))}
              </div>
            </div>
          </div>
        </div>

        {/* Right Panel Skeleton - Preview/Code Explorer */}
        <div className="hidden md:flex md:w-3/4 lg:w-3/4 h-full flex-col overflow-hidden border border-border rounded-md">
          <div className="flex items-center justify-between p-4 border-b">
            <Skeleton className="h-6 w-32" />
            <div className="flex gap-2">
              <Skeleton className="h-8 w-8" />
              <Skeleton className="h-8 w-8" />
            </div>
          </div>
          <div className="flex-1 p-8 flex items-center justify-center">
            <div className="text-center space-y-4">
              <Skeleton className="h-12 w-12 rounded-full mx-auto" />
              <Skeleton className="h-4 w-48 mx-auto" />
              <Skeleton className="h-2 w-64 mx-auto" />
            </div>
          </div>
        </div>
      </div>
    </div>
  );
}

export default function ProjectPage({ params }: ProjectPageProps) {
  // Unwrap promises using React.use()
  const { id } = use(params);
  const router = useRouter();
  const searchParams = useSearchParams();

  const projectId = Number(id);
  const sessionFromUrl = searchParams.get('session');

  if (isNaN(projectId)) {
    notFound();
  }

  const { user } = useUser();
  const { data: project, isLoading: isProjectLoading, error: projectError } = useProject(projectId);
  const { data: sessions = [] } = useChatSessions(projectId);

<<<<<<< HEAD
  // UI state management
=======
  // Pull request functionality
  const createPullRequestMutation = useCreatePullRequest(projectId);

    // UI state management
>>>>>>> f7d1e5e5
  const { currentView, setCurrentView, isChatCollapsed, toggleChatCollapsed } = useProjectUIState(project);

  // Chat session state management
  const [activeChatSessionId, setActiveChatSessionId] = useState<number | null>(null);
  const [showSidebar, setShowSidebar] = useState(!sessionFromUrl); // Show sidebar unless we have a session in URL

  // Auto-select session based on URL or default session when sessions are loaded
  useEffect(() => {
    if (sessions.length > 0 && activeChatSessionId === null) {
      let sessionToSelect = null;

      if (sessionFromUrl) {
        // Try to find session from URL
        sessionToSelect = sessions.find(session => session.sessionId === sessionFromUrl);
        if (sessionToSelect) {
          setShowSidebar(false); // Show chat interface when coming from URL
        }
      }

      if (!sessionToSelect) {
        // Fall back to default session or first session
        sessionToSelect = sessions.find(session => session.isDefault) || sessions[0];
      }

      if (sessionToSelect) {
        setActiveChatSessionId(sessionToSelect.id);
      }
    }
  }, [sessions, activeChatSessionId, sessionFromUrl]);

  // Handle session selection and URL updates
  const handleSessionSelect = (sessionId: number) => {
    const session = sessions.find(s => s.id === sessionId);
    if (session) {
      setActiveChatSessionId(sessionId);
      setShowSidebar(false); // Switch to chat interface
      // Update URL to reflect selected session using query params
      router.push(`/projects/${projectId}?session=${session.sessionId}`, { scroll: false });
    }
  };

  // Get current session information
  const currentSession = sessions.find(session => session.id === activeChatSessionId);
  const currentBranch = currentSession?.githubBranchName;
  const sessionId = currentSession?.sessionId;

  // Fetch messages for the active session
  const { data: messagesData, isLoading: isMessagesLoading } = useChatSessionMessages(
    projectId,
    sessionId || ''
  );

  // Preview should use session only when in chat interface view, not in sidebar list view
  const previewSessionId = showSidebar ? null : (sessionId || null);

  // Preview management hooks - use null when in sidebar view (main branch)
  const { data: previewStatus, isLoading: isPreviewLoading } = usePreviewStatus(
    projectId,
    previewSessionId,
    false // Disable polling initially
  );
  const { mutateAsync: startPreview } = useStartPreview(projectId, previewSessionId);

  // Reference to the ChatInterface component to maintain its state
  const chatInterfaceRef = useRef<HTMLDivElement>(null);
  // Track if we've already attempted to start preview for this project
  const previewStartAttempted = useRef<Set<number>>(new Set());

  // Automatically start preview if not running (only once per project)
  useEffect(() => {
    if (!isPreviewLoading && previewStatus && !previewStatus.url) {
      if (!previewStartAttempted.current.has(projectId)) {
        previewStartAttempted.current.add(projectId);
        console.log(`[ProjectPage] No preview URL found, starting preview for project ${projectId}`);
        startPreview().catch((error) => {
          console.error(`[ProjectPage] Error starting preview for project ${projectId}:`, error);
        });
      }
    } else if (previewStatus?.url) {
      console.log(`[ProjectPage] Preview already running for project ${projectId}:`, previewStatus.url);
    }
  }, [projectId, previewStatus, isPreviewLoading, startPreview]);

  // Loading state
  if (isProjectLoading || !user) {
    return <ProjectLoadingSkeleton />;
  }

  // Error handling
  if (projectError || !project) {
    notFound();
  }

  // Access control - check project ownership
  if (project.createdBy !== user.id) {
    console.error('Access denied: User does not own this project');
    notFound();
  }

  // Handlers
  const handleRefresh = () => {
    // Refresh could trigger a page reload or refetch project data
    window.location.reload();
  };

  const toggleSidebar = () => {
    if (!showSidebar) {
      // Going back to sidebar - update URL to main project page
      router.push(`/projects/${projectId}`, { scroll: false });
    }
    setShowSidebar(!showSidebar);
  };

  // Handle creating pull request from active chat session
  const handleCreatePullRequest = () => {
    if (!activeChatSessionId || !currentSession?.sessionId) {
      console.error('No active chat session for pull request creation');
      return;
    }

    createPullRequestMutation.mutate({
      sessionId: currentSession.sessionId,
      data: {
        title: `Updates from chat session: ${currentSession.title}`,
        description: `Automated changes from Kosuke chat session: ${currentSession.title}\n\nSession ID: ${currentSession.sessionId}`,
      },
    });
  };

  return (
    <div className="flex flex-col h-screen w-full">
      <Navbar
        variant="project"
        projectProps={{
          projectName: project?.name || 'Loading Project...',
          currentView: currentView,
          onViewChange: setCurrentView,
          onRefresh: handleRefresh,
          isChatCollapsed: isChatCollapsed,
          onToggleChat: toggleChatCollapsed,
          showSidebar: showSidebar,
          onToggleSidebar: toggleSidebar,
          activeChatSessionId: !showSidebar ? activeChatSessionId : null,
          onCreatePullRequest: handleCreatePullRequest,
        }}
      />
      <div className={cn('flex h-[calc(100vh-3.5rem)] w-full overflow-hidden')}>
        <div
          ref={chatInterfaceRef}
          className={cn(
            "h-full overflow-hidden",
            // Balanced width for chat area - more than original but not too much
            isChatCollapsed ? "w-0 opacity-0" : "w-full sm:w-1/4 md:w-1/4 lg:w-1/4"
          )}
          style={{
            // Use visibility instead of conditional rendering
            visibility: isChatCollapsed ? 'hidden' : 'visible',
            // Use display to properly hide when collapsed
            display: isChatCollapsed ? 'none' : 'flex'
          }}
        >
          {/* Chat area with toggle between sidebar and interface */}
          <div className="relative flex h-full w-full rounded-md">
            {showSidebar ? (
              /* Chat Sidebar - Full Width */
              <div className="w-full">
                <ChatSidebar
                  projectId={projectId}
                  activeChatSessionId={activeChatSessionId}
                  onChatSessionChange={handleSessionSelect}
                />
              </div>
            ) : (
              /* Chat Interface - Full Width */
              <div className="w-full flex flex-col">
                <ChatInterface
                  projectId={projectId}
                  activeChatSessionId={activeChatSessionId}
                  currentBranch={currentBranch}
                  sessionId={sessionId}
                />
              </div>
            )}
          </div>
        </div>

        <div
          className={cn(
            "h-full flex-col overflow-hidden border rounded-md border-border",
            // Balanced width for preview panel - maintains good visibility
            isChatCollapsed ? "w-full" : "hidden md:flex sm:w-3/4 md:w-3/4 lg:w-3/4"
          )}
        >
          {currentView === 'preview' ? (
            <PreviewPanel
              projectId={projectId}
              projectName={project.name}
              sessionId={previewSessionId}
              branch={currentBranch}
            />
          ) : currentView === 'code' ? (
            <CodeExplorer
              projectId={projectId}
            />
          ) : currentView === 'branding' ? (
            <BrandGuidelines
              projectId={projectId}
            />
          ) : currentView === 'settings' ? (
            <DefaultBranchSettings
              projectId={projectId}
            />
          ) : (
            <BrandGuidelines
              projectId={projectId}
            />
          )}
        </div>
      </div>
    </div>
  );
}<|MERGE_RESOLUTION|>--- conflicted
+++ resolved
@@ -142,14 +142,10 @@
   const { data: project, isLoading: isProjectLoading, error: projectError } = useProject(projectId);
   const { data: sessions = [] } = useChatSessions(projectId);
 
-<<<<<<< HEAD
-  // UI state management
-=======
   // Pull request functionality
   const createPullRequestMutation = useCreatePullRequest(projectId);
 
     // UI state management
->>>>>>> f7d1e5e5
   const { currentView, setCurrentView, isChatCollapsed, toggleChatCollapsed } = useProjectUIState(project);
 
   // Chat session state management
