--- conflicted
+++ resolved
@@ -7,6 +7,7 @@
 function validateEnvironmentVariables() {
   const ghostEnabled = process.env.GHOST_ADMIN_API_KEY_ENABLED !== 'false';
   const slackEnabled = process.env.SLACK_WEBHOOK_URL_ENABLED !== 'false';
+  const sentryEnabled = process.env.SENTRY_ENABLED !== 'false';
 
   const requiredEnvVars = [
     // Database
@@ -55,11 +56,11 @@
     { key: 'PREVIEW_HEALTH_PATH', description: 'Preview health check path' },
     { key: 'PREVIEW_NETWORK', description: 'Docker network for previews' },
     { key: 'PREVIEW_CONTAINER_NAME_PREFIX', description: 'Docker container name prefix' },
-<<<<<<< HEAD
-=======
 
     // Monitoring
-    { key: 'SENTRY_AUTH_TOKEN', description: 'Sentry authentication token' },
+    ...(sentryEnabled
+      ? [{ key: 'SENTRY_AUTH_TOKEN', description: 'Sentry authentication token' }]
+      : []),
 
     // Conditionally required based on feature flags
     ...(ghostEnabled
@@ -68,7 +69,6 @@
     ...(slackEnabled
       ? [{ key: 'SLACK_WEBHOOK_URL', description: 'Slack webhook URL for notifications' }]
       : []),
->>>>>>> 4bdbd566
   ];
 
   const missingVars = requiredEnvVars.filter(({ key }) => !process.env[key]);
