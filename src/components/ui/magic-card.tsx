'use client';

import { motion, useMotionTemplate, useMotionValue } from 'motion/react';
import React, { useCallback, useEffect } from 'react';

import { cn } from '@/lib/utils';

interface MagicCardProps {
  children?: React.ReactNode;
  className?: string;
  gradientSize?: number;
  gradientColor?: string;
  gradientOpacity?: number;
  gradientFrom?: string;
  gradientTo?: string;
}

export function MagicCard({
  children,
  className,
  gradientSize = 200,
  gradientColor = '#262626',
  gradientOpacity = 0.8,
  gradientFrom = '#9E7AFF',
  gradientTo = '#FE8BBB',
}: MagicCardProps) {
  const mouseX = useMotionValue(-gradientSize);
  const mouseY = useMotionValue(-gradientSize);
  const reset = useCallback(() => {
    mouseX.set(-gradientSize);
    mouseY.set(-gradientSize);
  }, [gradientSize, mouseX, mouseY]);

  const handlePointerMove = useCallback(
    (e: React.PointerEvent<HTMLDivElement>) => {
      const rect = e.currentTarget.getBoundingClientRect();
      mouseX.set(e.clientX - rect.left);
      mouseY.set(e.clientY - rect.top);
    },
    [mouseX, mouseY]
  );

  useEffect(() => {
    reset();
  }, [reset]);

  useEffect(() => {
    const handleGlobalPointerOut = (e: PointerEvent) => {
      if (!e.relatedTarget) {
        reset();
      }
    };

    const handleVisibility = () => {
      if (document.visibilityState !== 'visible') {
        reset();
      }
    };

    window.addEventListener('pointerout', handleGlobalPointerOut);
    window.addEventListener('blur', reset);
    document.addEventListener('visibilitychange', handleVisibility);

    return () => {
      window.removeEventListener('pointerout', handleGlobalPointerOut);
      window.removeEventListener('blur', reset);
      document.removeEventListener('visibilitychange', handleVisibility);
    };
  }, [reset]);

  const backgroundGradient = useMotionTemplate`
    radial-gradient(${gradientSize}px circle at ${mouseX}px ${mouseY}px,
    ${gradientFrom},
    ${gradientTo},
    var(--border) 100%
    )
  `;

  const overlayGradient = useMotionTemplate`
    radial-gradient(${gradientSize}px circle at ${mouseX}px ${mouseY}px, ${gradientColor}, transparent 100%)
  `;

  return (
    <div
      className={cn('group relative rounded-[inherit]', className)}
      onPointerMove={handlePointerMove}
      onPointerLeave={reset}
      onPointerEnter={reset}
    >
      <motion.div
        className="bg-border pointer-events-none absolute inset-0 rounded-[inherit] duration-300 group-hover:opacity-100"
        style={{
<<<<<<< HEAD
          background: backgroundGradient,
=======
          background: useMotionTemplate`
            radial-gradient(${gradientSize}px circle at ${mouseX}px ${mouseY}px,
            ${gradientFrom},
            ${gradientTo},
            var(--border) 100%
            )
          `,
>>>>>>> 8729ef57
        }}
        suppressHydrationWarning
      />
      <div className="bg-background absolute inset-px rounded-[inherit]" />
      <motion.div
        className="pointer-events-none absolute inset-px rounded-[inherit] opacity-0 transition-opacity duration-300 group-hover:opacity-100"
        style={{
          background: overlayGradient,
          opacity: gradientOpacity,
        }}
        suppressHydrationWarning
      />
      <div className="relative">{children}</div>
    </div>
  );
}<|MERGE_RESOLUTION|>--- conflicted
+++ resolved
@@ -90,17 +90,7 @@
       <motion.div
         className="bg-border pointer-events-none absolute inset-0 rounded-[inherit] duration-300 group-hover:opacity-100"
         style={{
-<<<<<<< HEAD
           background: backgroundGradient,
-=======
-          background: useMotionTemplate`
-            radial-gradient(${gradientSize}px circle at ${mouseX}px ${mouseY}px,
-            ${gradientFrom},
-            ${gradientTo},
-            var(--border) 100%
-            )
-          `,
->>>>>>> 8729ef57
         }}
         suppressHydrationWarning
       />
