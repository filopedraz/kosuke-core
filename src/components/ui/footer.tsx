--- conflicted
+++ resolved
@@ -35,7 +35,6 @@
 
         {/* Copyright and Social Icons Row */}
         <div className="flex items-center gap-4 sm:gap-6">
-<<<<<<< HEAD
           {/* Copyright */}
           <p className="text-base sm:text-sm text-muted-foreground font-light">
             © {new Date().getFullYear()}
@@ -56,7 +55,7 @@
               <Github className="h-5 w-5 text-muted-foreground group-hover:text-foreground group-hover:scale-110 transition-all" />
             </Link>
             <Link
-              href="https://twitter.com/filopedraz"
+              href="https://x.com/kosuke_vibe"
               target="_blank"
               rel="noopener noreferrer"
               aria-label="Twitter"
@@ -65,7 +64,7 @@
               <Twitter className="h-5 w-5 text-muted-foreground group-hover:text-foreground group-hover:scale-110 transition-all" />
             </Link>
             <Link
-              href="https://www.linkedin.com/in/filopedraz/"
+              href="https://www.linkedin.com/company/kosuke-ai/"
               target="_blank"
               rel="noopener noreferrer"
               aria-label="LinkedIn"
@@ -74,37 +73,6 @@
               <Linkedin className="h-5 w-5 text-muted-foreground group-hover:text-foreground group-hover:scale-110 transition-all" />
             </Link>
           </div>
-=======
-          <p className="text-sm text-muted-foreground font-light">© {new Date().getFullYear()}</p>
-          <div className="h-4 w-px bg-border/50"></div>
-          <Link
-            href="https://github.com/filopedraz/kosuke-core"
-            target="_blank"
-            rel="noopener noreferrer"
-            aria-label="GitHub"
-            className="group transition-all duration-300"
-          >
-            <Github className="h-5 w-5 text-muted-foreground group-hover:text-foreground group-hover:scale-110 transition-all" />
-          </Link>
-          <Link
-            href="https://x.com/kosuke_vibe"
-            target="_blank"
-            rel="noopener noreferrer"
-            aria-label="Twitter"
-            className="group transition-all duration-300"
-          >
-            <Twitter className="h-5 w-5 text-muted-foreground group-hover:text-foreground group-hover:scale-110 transition-all" />
-          </Link>
-          <Link
-            href="https://www.linkedin.com/company/kosuke-ai/"
-            target="_blank"
-            rel="noopener noreferrer"
-            aria-label="LinkedIn"
-            className="group transition-all duration-300"
-          >
-            <Linkedin className="h-5 w-5 text-muted-foreground group-hover:text-foreground group-hover:scale-110 transition-all" />
-          </Link>
->>>>>>> 2ce8c6dc
         </div>
       </div>
     </motion.footer>
