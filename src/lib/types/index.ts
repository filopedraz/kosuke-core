// Re-export all types from domain-specific files
export * from './agent';
export * from './branding';
export * from './chat';
export * from './chat-sessions';
export * from './database';
<<<<<<< HEAD
export * from './docker';
=======
export * from './ghost';
>>>>>>> a380f6d6
export * from './github';
export * from './infrastructure';
export * from './preview';
export * from './preview-urls';
export * from './project';

// Export user types explicitly to avoid UserProfile conflict
export type {
  DatabaseUser,
  EnhancedUser,
  PipelinePreference,
  UpdateProfileResponse,
  UseUserReturn,
} from './user';

// Environment Variables
export type {
  CreateEnvironmentVariableData,
  EnvironmentVariable,
  UpdateEnvironmentVariableData,
} from './environment';<|MERGE_RESOLUTION|>--- conflicted
+++ resolved
@@ -4,11 +4,8 @@
 export * from './chat';
 export * from './chat-sessions';
 export * from './database';
-<<<<<<< HEAD
 export * from './docker';
-=======
 export * from './ghost';
->>>>>>> a380f6d6
 export * from './github';
 export * from './infrastructure';
 export * from './preview';
