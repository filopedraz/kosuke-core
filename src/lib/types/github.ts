--- conflicted
+++ resolved
@@ -62,7 +62,6 @@
   autoInit: boolean;
 }
 
-<<<<<<< HEAD
 // Branch and Pull Request summaries
 export interface BranchSummary {
   name: string;
@@ -93,7 +92,4 @@
   url: string;
   private: boolean;
   description?: string;
-}
-=======
-// Branch and Pull Request summaries
->>>>>>> 8729ef57
+}