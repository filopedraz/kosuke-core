--- conflicted
+++ resolved
@@ -12,7 +12,6 @@
   varchar,
 } from 'drizzle-orm/pg-core';
 
-<<<<<<< HEAD
 // Project status enum
 export const projectStatusEnum = pgEnum('project_status', [
   'requirements',
@@ -31,11 +30,10 @@
   'getcode',
   'tickets',
 ]);
-=======
+
 // File type enum for attachments
 export const fileTypeEnum = pgEnum('file_type', ['image', 'document']);
 export type FileType = (typeof fileTypeEnum.enumValues)[number];
->>>>>>> 2c7e40bf
 
 export const projects = pgTable('projects', {
   id: uuid('id').defaultRandom().primaryKey(),
@@ -57,7 +55,6 @@
   status: projectStatusEnum('status').notNull().default('active'),
   requirementsCompletedAt: timestamp('requirements_completed_at'),
   requirementsCompletedBy: text('requirements_completed_by'),
-  requirementsSessionId: varchar('requirements_session_id', { length: 255 }), // Claude Agent SDK session ID for context persistence
 });
 
 export const chatSessions = pgTable('chat_sessions', {
@@ -104,22 +101,11 @@
   metadata: jsonb('metadata'), // NEW: System message metadata (e.g., revert info)
 });
 
-<<<<<<< HEAD
-export const requirementsMessages = pgTable('requirements_messages', {
-=======
 export const attachments = pgTable('attachments', {
->>>>>>> 2c7e40bf
   id: uuid('id').defaultRandom().primaryKey(),
   projectId: uuid('project_id')
     .references(() => projects.id, { onDelete: 'cascade' })
     .notNull(),
-<<<<<<< HEAD
-  userId: text('user_id'), // Clerk user ID
-  role: varchar('role', { length: 20 }).notNull(), // 'user' or 'assistant'
-  content: text('content'), // For user messages (nullable for assistant messages)
-  blocks: jsonb('blocks'), // For assistant message blocks (text, thinking, tools)
-  timestamp: timestamp('timestamp').notNull().defaultNow(),
-=======
   filename: text('filename').notNull(), // Original filename
   storedFilename: text('stored_filename').notNull(), // Sanitized filename in storage
   fileUrl: text('file_url').notNull(), // Full URL to the file
@@ -138,7 +124,18 @@
     .references(() => attachments.id, { onDelete: 'cascade' })
     .notNull(),
   createdAt: timestamp('created_at').notNull().defaultNow(),
->>>>>>> 2c7e40bf
+});
+
+export const requirementsMessages = pgTable('requirements_messages', {
+  id: uuid('id').defaultRandom().primaryKey(),
+  projectId: uuid('project_id')
+    .references(() => projects.id, { onDelete: 'cascade' })
+    .notNull(),
+  userId: text('user_id'), // Clerk user ID
+  role: varchar('role', { length: 20 }).notNull(), // 'user' or 'assistant'
+  content: text('content'), // For user messages (nullable for assistant messages)
+  blocks: jsonb('blocks'), // For assistant message blocks (text, thinking, tools)
+  timestamp: timestamp('timestamp').notNull().defaultNow(),
 });
 
 export const diffs = pgTable('diffs', {
