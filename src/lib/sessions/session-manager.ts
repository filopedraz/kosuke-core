/**
 * Session Manager
 * Manages isolated session environments for chat sessions
 */

import { clerkService } from '@/lib/clerk';
import { existsSync, mkdirSync, rmSync } from 'fs';
import { join, resolve } from 'path';
import simpleGit, { type SimpleGit } from 'simple-git';

/**
 * Session Manager
 * Provides utilities for session directory management
 */
export class SessionManager {
  private projectsBasePath: string;
  private sessionBranchPrefix: string;

  constructor() {
<<<<<<< HEAD
    this.projectsBasePath = resolve(PROJECTS_BASE_PATH);
=======
    const projectsBasePath = process.env.PROJECTS_BASE_PATH;
    if (!projectsBasePath) {
      throw new Error('PROJECTS_BASE_PATH environment variable is required');
    }

    const sessionBranchPrefix = process.env.SESSION_BRANCH_PREFIX;
    if (!sessionBranchPrefix) {
      throw new Error('SESSION_BRANCH_PREFIX environment variable is required');
    }

    this.projectsBasePath = resolve(projectsBasePath);
    this.sessionBranchPrefix = sessionBranchPrefix;
    console.log('🔧 SessionManager initialized');
    console.log(`📁 Projects base path: ${this.projectsBasePath}`);
>>>>>>> 9041ff35
  }

  /**
   * Get the file system path for a session directory
   */
  getSessionPath(projectId: string, sessionId: string): string {
    return join(this.projectsBasePath, projectId, 'sessions', sessionId);
  }

  /**
   * Get the path to the main project directory
   */
  private getMainProjectPath(projectId: string): string {
    return join(this.projectsBasePath, projectId);
  }

  /**
   * Validate that a session directory exists and is properly set up
   */
  async validateSessionDirectory(projectId: string, sessionId: string): Promise<boolean> {
    const sessionPath = this.getSessionPath(projectId, sessionId);

    // Check if directory exists
    if (!existsSync(sessionPath)) {
      console.warn(`⚠️ Session directory does not exist: ${sessionPath}`);
      return false;
    }

    // Check if it's a valid Git repository
    try {
      const git = simpleGit(sessionPath);
      await git.status();
      return true;
    } catch (error) {
      console.error(`⚠️ Error validating session directory: ${sessionPath}`);
      console.error(`   Error details:`, error);
      console.error(`   Current user: ${process.env.USER || 'unknown'}`);
      console.error(`   Process UID: ${process.getuid?.() || 'N/A'}`);
      console.error(`   Process GID: ${process.getgid?.() || 'N/A'}`);
      return false;
    }
  }

  /**
   * Configure Git user identity using Clerk
   * Fetches user information from Clerk and sets it locally in the repository
   */
  private async configureGitIdentity(git: SimpleGit, userId: string): Promise<void> {
    try {
      // Fetch user from Clerk
      const user = await clerkService.getUser(userId);

      if (!user) {
        throw new Error(`User not found: ${userId}`);
      }

      // Use user's name or email username as fallback
      const gitName = user.name || user.email.split('@')[0] || 'Kosuke User';
      const gitEmail = user.email;

      // Configure Git identity locally (repository-specific, not global)
      await git.addConfig('user.name', gitName, false, 'local');
      await git.addConfig('user.email', gitEmail, false, 'local');

      console.log(`✅ Configured Git identity: ${gitName} <${gitEmail}>`);
    } catch (error) {
      console.error('❌ Error configuring Git identity:', error);
      throw error;
    }
  }

  /**
   * Create a session environment by cloning from the main project
   */
  private async createSessionEnvironment(
    projectId: string,
    sessionId: string,
    userId: string,
    baseBranch: string = 'main'
  ): Promise<string> {
    const mainProjectPath = this.getMainProjectPath(projectId);
    const sessionPath = this.getSessionPath(projectId, sessionId);
    const sessionsDir = join(this.projectsBasePath, projectId, 'sessions');

    console.log(`Creating session environment for ${sessionId} in project ${projectId}`);

    // Check if main project exists
    if (!existsSync(mainProjectPath)) {
      throw new Error(`Main project directory does not exist: ${mainProjectPath}`);
    }

    // Create sessions directory if it doesn't exist
    if (!existsSync(sessionsDir)) {
      mkdirSync(sessionsDir, { recursive: true });
    }

    // Remove existing session directory if it exists
    if (existsSync(sessionPath)) {
      console.warn(`Session directory already exists, removing: ${sessionPath}`);
      rmSync(sessionPath, { recursive: true, force: true });
    }

    try {
      // Clone from main project to session directory (local clone)
      console.log(`Cloning from ${mainProjectPath} to ${sessionPath}`);
      const mainGit = simpleGit(mainProjectPath);
      await mainGit.clone(mainProjectPath, sessionPath, ['--local', '--no-hardlinks']);
      console.log(`✅ Cloned from ${mainProjectPath} to ${sessionPath}`);

      // Configure session repository
      const sessionGit = simpleGit(sessionPath);

      // Get the origin URL from main project
      const mainRemotes = await mainGit.getRemotes(true);
      const originRemote = mainRemotes.find(r => r.name === 'origin');

      if (originRemote) {
        // Set the origin to point to the actual GitHub repository
        await sessionGit.removeRemote('origin');
        await sessionGit.addRemote('origin', originRemote.refs.fetch);
      }

      // Checkout base branch
      try {
        await sessionGit.checkout(baseBranch);
      } catch (error) {
        console.warn(`Could not checkout ${baseBranch}, staying on current branch:`, error);
      }

      // Create session branch
      const sessionBranchName = `${this.sessionBranchPrefix}${sessionId}`;
      try {
        await sessionGit.checkoutLocalBranch(sessionBranchName);
        console.log(`✅ Created session branch: ${sessionBranchName}`);
      } catch (error) {
        console.warn(`Could not create session branch ${sessionBranchName}:`, error);
      }

      await this.configureGitIdentity(sessionGit, userId);

      console.log(`✅ Session environment created successfully: ${sessionPath}`);
      return sessionPath;
    } catch (error) {
      console.error(`❌ Failed to create session environment for ${sessionId}:`, error);

      // Cleanup on failure
      if (existsSync(sessionPath)) {
        rmSync(sessionPath, { recursive: true, force: true });
      }

      throw new Error(
        `Failed to create session environment: ${error instanceof Error ? error.message : 'Unknown error'}`
      );
    }
  }

  /**
   * Ensure session environment exists, create if it doesn't
   */
  async ensureSessionEnvironment(
    projectId: string,
    sessionId: string,
    userId: string,
    baseBranch: string = 'main'
  ): Promise<void> {
    const isValid = await this.validateSessionDirectory(projectId, sessionId);

    if (!isValid) {
      console.log(`Session environment does not exist, creating: ${sessionId}`);
      await this.createSessionEnvironment(projectId, sessionId, userId, baseBranch);
    }
  }

  /**
   * Pull latest changes for a session branch from remote
   */
  async pullSessionBranch(
    projectId: string,
    sessionId: string,
    githubToken: string
  ): Promise<{
    success: boolean;
    changed: boolean;
    commits_pulled: number;
    message: string;
    previous_commit?: string;
    new_commit?: string;
    branch_name: string;
  }> {
    const sessionPath = this.getSessionPath(projectId, sessionId);
    const sessionBranchName = `${this.sessionBranchPrefix}${sessionId}`;

    console.log(`📥 Pulling session branch ${sessionBranchName} for project ${projectId}`);

    try {
      // Validate session directory exists
      if (!existsSync(sessionPath)) {
        throw new Error(`Session directory does not exist: ${sessionPath}`);
      }

      // Initialize git
      const git = simpleGit(sessionPath);

      // Get current commit before pull
      const currentCommit = await git.revparse(['HEAD']);
      console.log(`Current commit: ${currentCommit.substring(0, 8)}`);

      // Fetch latest changes from remote with authentication
      console.log('🔄 Fetching latest changes from remote...');
      const remotes = await git.getRemotes(true);
      const origin = remotes.find(r => r.name === 'origin');

      if (!origin || !origin.refs.fetch) {
        throw new Error('No origin remote found');
      }

      // Build authenticated URL for fetch
      const originalUrl = origin.refs.fetch;
      const authenticatedUrl = this.buildAuthenticatedGitUrl(originalUrl, githubToken);

      // Temporarily set authenticated URL
      await git.remote(['set-url', 'origin', authenticatedUrl]);

      try {
        // Fetch from remote
        await git.fetch('origin', sessionBranchName);
        console.log(`✅ Fetched ${sessionBranchName} from remote`);
      } finally {
        // Always restore original URL
        await git.remote(['set-url', 'origin', originalUrl]);
      }

      // Check if remote branch exists
      const remoteBranch = `origin/${sessionBranchName}`;
      try {
        await git.revparse([remoteBranch]);
      } catch {
        console.log(`⚠️ Remote branch ${sessionBranchName} doesn't exist, no changes to pull`);
        return {
          success: true,
          changed: false,
          commits_pulled: 0,
          message: 'No remote branch to pull from',
          branch_name: sessionBranchName,
          previous_commit: currentCommit,
          new_commit: currentCommit,
        };
      }

      // Hard reset to remote branch
      console.log(`🔄 Performing hard reset to ${remoteBranch}`);
      await git.reset(['--hard', remoteBranch]);

      // Get new commit after pull
      const newCommit = await git.revparse(['HEAD']);
      console.log(`New commit: ${newCommit.substring(0, 8)}`);

      // Count commits pulled
      let commitsPulled = 0;
      if (currentCommit !== newCommit) {
        try {
          const log = await git.log({ from: currentCommit, to: newCommit });
          commitsPulled = log.total;
        } catch {
          // If log fails, assume at least 1 commit was pulled
          commitsPulled = 1;
        }
      }

      const changed = commitsPulled > 0;
      console.log(`✅ Pull complete: ${commitsPulled} commit(s) pulled, changed: ${changed}`);

      return {
        success: true,
        changed,
        commits_pulled: commitsPulled,
        message: changed ? `Successfully pulled ${commitsPulled} commit(s)` : 'Already up to date',
        previous_commit: currentCommit,
        new_commit: newCommit,
        branch_name: sessionBranchName,
      };
    } catch (error) {
      console.error(`❌ Failed to pull session branch: ${error}`);
      return {
        success: false,
        changed: false,
        commits_pulled: 0,
        message: error instanceof Error ? error.message : 'Unknown error',
        branch_name: sessionBranchName,
      };
    }
  }

  /**
   * Build authenticated GitHub URL with token
   */
  private buildAuthenticatedGitUrl(repoUrl: string, token: string): string {
    try {
      // Handle GitHub HTTPS URLs
      if (repoUrl.includes('github.com')) {
        const match = repoUrl.match(/github\.com[/:]([\w-]+)\/([\w.-]+?)(?:\.git)?$/);
        if (match) {
          const [, owner, repo] = match;
          return `https://x-access-token:${token}@github.com/${owner}/${repo}.git`;
        }
      }

      // Fallback to original URL
      return repoUrl;
    } catch (error) {
      console.error('Error building authenticated URL:', error);
      return repoUrl;
    }
  }
}<|MERGE_RESOLUTION|>--- conflicted
+++ resolved
@@ -17,9 +17,6 @@
   private sessionBranchPrefix: string;
 
   constructor() {
-<<<<<<< HEAD
-    this.projectsBasePath = resolve(PROJECTS_BASE_PATH);
-=======
     const projectsBasePath = process.env.PROJECTS_BASE_PATH;
     if (!projectsBasePath) {
       throw new Error('PROJECTS_BASE_PATH environment variable is required');
@@ -32,9 +29,6 @@
 
     this.projectsBasePath = resolve(projectsBasePath);
     this.sessionBranchPrefix = sessionBranchPrefix;
-    console.log('🔧 SessionManager initialized');
-    console.log(`📁 Projects base path: ${this.projectsBasePath}`);
->>>>>>> 9041ff35
   }
 
   /**
