/**
 * Docker Service
 * Manages Docker containers for preview environments
 */

<<<<<<< HEAD
import type { StorageConnectionInfo } from '@/lib/docker/database';
import { sessionManager } from '@/lib/sessions';
=======
>>>>>>> 9041ff35
import type { DockerContainerStatus, RouteInfo } from '@/lib/types/docker';
import type { KosukeConfig, ServiceConfig } from '@/lib/types/kosuke-config';
import { getEntrypointService } from '@/lib/types/kosuke-config';
import type { PreviewUrl, PreviewUrlsResponse } from '@/lib/types/preview-urls';
import { DockerClient, type ContainerCreateRequest } from '@docker/node-sdk';
import { join } from 'path';
import { getDockerConfig, validateDockerConfig } from './config';
import { buildEnviornment, readKosukeConfig } from './config-reader';
import { createPreviewStorages, dropPreviewStorages } from './database';
import { PortRouterAdapter, TraefikRouterAdapter, type RouterAdapter } from './router-adapters';

class DockerService {
  private client: DockerClient | null = null;
  private config;
  private adapter: RouterAdapter;
  private hostProjectsDir: string;

  constructor() {
    this.config = getDockerConfig();
    validateDockerConfig(this.config);

    this.hostProjectsDir = join(this.config.hostWorkspaceDir, 'projects');

    // Select router adapter based on configuration
    if (this.config.routerMode === 'traefik') {
      this.adapter = new TraefikRouterAdapter();
    } else {
      this.adapter = new PortRouterAdapter(
        this.config.previewPortRangeStart,
        this.config.previewPortRangeEnd
      );
    }

    console.log(`DockerService initialized with host projects directory: ${this.hostProjectsDir}`);
    console.log(`Router mode: ${this.config.routerMode}`);
  }

  /**
   * Initialize Docker client
   */
  private async ensureClient(): Promise<DockerClient> {
    if (!this.client) {
      try {
        this.client = await DockerClient.fromDockerConfig();
        console.log('Docker client initialized successfully');
      } catch (error) {
        console.error('Docker client initialization failed:', error);
        throw new Error(
          `Failed to initialize Docker client: ${error instanceof Error ? error.message : 'Unknown error'}`
        );
      }
    }
    return this.client;
  }

  /**
   * Get container name for a service
   */
  private getContainerName(projectId: string, sessionId: string, serviceName: string): string {
    return `${this.config.previewContainerNamePrefix}${projectId}-${sessionId}-${serviceName}`;
  }

  /**
   * Get host session path (absolute path on host machine for Docker volume mounts)
   */
  private getHostSessionPath(projectId: string, sessionId: string): string {
    return join(this.hostProjectsDir, projectId, 'sessions', sessionId);
  }

  /**
   * Get container session path (path inside this Next.js container)
   */
  private getContainerSessionPath(projectId: string, sessionId: string): string {
    return join(process.cwd(), 'projects', projectId, 'sessions', sessionId);
  }

  /**
   * Get service-specific host path
   */
  private getHostServicePath(
    projectId: string,
    sessionId: string,
    serviceDirectory: string
  ): string {
    const sessionPath = this.getHostSessionPath(projectId, sessionId);
    return join(sessionPath, serviceDirectory);
  }

  /**
   * Prepare environment variables for a service container
   */
  private prepareServiceEnvironment(
    configEnv: Record<string, string>,
    userEnvVars: Record<string, string>,
    serviceUrls: Record<string, string>,
    externalConnectionUrls: Record<string, string>,
    storageUrls: Record<string, string>
  ): string[] {
    // Priority: storageUrls > externalConnectionUrls > serviceUrls > userEnvVars > configEnv
    const environment = {
      ...configEnv,
      ...userEnvVars,
      ...serviceUrls,
      ...externalConnectionUrls,
      ...storageUrls,
    };

    // Convert to Docker format: ["KEY=value", ...]
    return Object.entries(environment).map(([key, value]) => `${key}=${value}`);
  }

  /**
   * Get preview image name for service type
   */
  private getPreviewImage(serviceType: string): string {
    switch (serviceType) {
      case 'bun':
        return this.config.bunPreviewImage;
      case 'python':
        return this.config.pythonPreviewImage;
      default:
        throw new Error(`Unsupported service type: ${serviceType}`);
    }
  }

  /**
   * Ensure preview image is available (pull if needed)
   */
  private async ensurePreviewImage(serviceType: string): Promise<void> {
    const imageName = this.getPreviewImage(serviceType);
    const client = await this.ensureClient();

    try {
      console.log(`Checking preview image ${imageName}`);
      await client.imageInspect(imageName);
      console.log(`Preview image ${imageName} is available locally`);
    } catch {
      // Image not found, need to pull
      console.log(`Pulling preview image ${imageName}...`);
      try {
        await client.imageCreate({ fromImage: imageName });
        console.log(`Successfully pulled preview image ${imageName}`);
      } catch (pullError) {
        throw new Error(
          `Failed to pull preview image ${imageName}: ${pullError instanceof Error ? pullError.message : 'Unknown error'}`
        );
      }
    }
  }

  /**
   * Get existing container by name
   */
  private async getContainerByName(containerName: string) {
    try {
      const client = await this.ensureClient();
      const container = await client.containerInspect(containerName);
      return container;
    } catch {
      // Container not found
      return null;
    }
  }

  /**
   * Get anonymous volumes for a service type
   */
  private getAnonymousVolumes(serviceType: string): Record<string, object> {
    switch (serviceType) {
      case 'bun':
        return {
          '/app/node_modules': {},
          '/app/.next': {},
        };
      case 'python':
        return {
          '/app/__pycache__': {},
        };
      default:
        return {};
    }
  }

  /**
   * Create container configuration
   */
  private createContainerConfig(
    serviceType: string,
    environment: string[],
    hostServicePath: string,
    routeInfo?: RouteInfo
  ): ContainerCreateRequest {
    const imageName = this.getPreviewImage(serviceType);
    const anonymousVolumes = this.getAnonymousVolumes(serviceType);

    const baseHostConfig = {
      Binds: [`${hostServicePath}:/app:rw`],
      NetworkMode: this.config.previewNetwork,
      AutoRemove: false,
    };

    const config: ContainerCreateRequest = {
      Image: imageName,
      Env: environment,
      Labels: routeInfo?.labels,
      WorkingDir: '/app',
      HostConfig: baseHostConfig,
      // Exclude dependency, cache, and build directories from bind mount (use anonymous volumes) to improve performance
      Volumes: anonymousVolumes,
    };

    // Add port bindings for port mode (only for entrypoint service)
    if (this.config.routerMode === 'port' && routeInfo?.port) {
      config.HostConfig = {
        ...baseHostConfig,
        PortBindings: {
          '3000/tcp': [{ HostPort: String(routeInfo.port) }],
        },
      };
    }

    return config;
  }

  /**
   * Start a single service container
   */
  private async startServiceContainer(
    projectId: string,
    sessionId: string,
    serviceName: string,
    service: ServiceConfig,
    environment: string[],
    routeInfo?: RouteInfo
  ): Promise<string | null> {
    const containerName = this.getContainerName(projectId, sessionId, serviceName);
    const hostServicePath = this.getHostServicePath(projectId, sessionId, service.directory);

    // Ensure image is available
    await this.ensurePreviewImage(service.type);

    const client = await this.ensureClient();

    console.log(
      `Starting service ${serviceName} (${service.type}) as ${containerName}` +
        `${routeInfo ? ` with URL ${routeInfo.url}` : ' (internal only)'}`
    );

    try {
      const config = this.createContainerConfig(
        service.type,
        environment,
        hostServicePath,
        routeInfo
      );

      // Create and start container
      const createResponse = await client.containerCreate(config, { name: containerName });
      await client.containerStart(createResponse.Id);

      console.log(`✅ Successfully started service ${serviceName}`);
      return routeInfo?.url || null;
    } catch (error) {
      console.error(`Failed to start service ${serviceName}:`, error);
      // Clean up any partially created container
      try {
        await client.containerDelete(containerName, { force: true });
      } catch {
        // Ignore cleanup errors
      }
      throw error;
    }
  }

  /**
   * Build storage URLs for all services
   * All services get all storage connection URLs
   */
  private extractStorageEnvVariables(
    storageConnections: Record<string, StorageConnectionInfo>,
    storages: Record<string, { type: string; connection_variable: string }>
  ): Record<string, string> {
    const storageUrls: Record<string, string> = {};

    for (const [storageKey, storageConfig] of Object.entries(storages)) {
      const connectionInfo = storageConnections[storageKey];
      if (!connectionInfo) {
        console.warn(`Storage ${storageKey} was not created`);
        continue;
      }

      storageUrls[storageConfig.connection_variable] = connectionInfo.url;
    }

    return storageUrls;
  }

  /**
   * Get default port for a service type
   */
  private getServiceDefaultPort(serviceType: string): number {
    switch (serviceType) {
      case 'bun':
        return 3000;
      case 'python':
        return 8000;
      default:
        return 3000;
    }
  }

  /**
   * Build service connection URLs for inter-service communication
   * All services get connection URLs to all other services
   */
  private extractServiceConnectionUrls(
    projectId: string,
    sessionId: string,
    services: Record<string, ServiceConfig>
  ): Record<string, string> {
    const serviceUrls: Record<string, string> = {};

    for (const [serviceName, serviceConfig] of Object.entries(services)) {
      if (!serviceConfig.connection_variable) {
        continue;
      }

      const containerName = this.getContainerName(projectId, sessionId, serviceName);
      const defaultPort = this.getServiceDefaultPort(serviceConfig.type);
      const connectionUrl = `http://${containerName}:${defaultPort}`;

      serviceUrls[serviceConfig.connection_variable] = connectionUrl;
      console.log(`Service connection: ${serviceConfig.connection_variable} = ${connectionUrl}`);
    }

    return serviceUrls;
  }

  /**
   * Start preview for a multi-service project
   */
  async startPreview(
    projectId: string,
    sessionId: string,
    userEnvVars: Record<string, string> = {},
    userId: string
  ): Promise<string> {
    console.log(`Starting multi-service preview for project ${projectId} session ${sessionId}`);

    // Check Docker availability
    try {
      const client = await this.ensureClient();
      await client.systemPing();
    } catch (error) {
      console.error('Docker is not available:', error);
      throw new Error('Docker is not available');
    }

<<<<<<< HEAD
    // Ensure session directory exists (create and clone repo if needed)
=======
    // Ensure session directory exists (create if needed)
    const { sessionManager } = await import('@/lib/sessions');
>>>>>>> 9041ff35
    await sessionManager.ensureSessionEnvironment(projectId, sessionId, userId);

    // Get container path to session directory (for reading config files)
    const containerSessionPath = this.getContainerSessionPath(projectId, sessionId);

    // Read kosuke.config.json from cloned repo
    const kosukeConfig = await readKosukeConfig(containerSessionPath);

    // Process special __KSK__ values in environment
    const configEnv = kosukeConfig.preview.environment
      ? buildEnviornment(kosukeConfig.preview.environment)
      : {};

    // Create storages
    console.log('Creating preview storages...');
    const client = await this.ensureClient();
    const storageConnections = await createPreviewStorages(
      projectId,
      sessionId,
      kosukeConfig,
      client,
      this.config.previewNetwork
    );

    // Extract storage URLs (all services get all storages)
    const storageEnvVars = kosukeConfig.preview.storages
      ? this.extractStorageEnvVariables(storageConnections, kosukeConfig.preview.storages)
      : {};

    // Extract service connection URLs (all services get URLs to all other services)
    const serviceConnectionUrls = this.extractServiceConnectionUrls(
      projectId,
      sessionId,
      kosukeConfig.preview.services
    );

    // Find entrypoint service (throws if not found)
    const entrypointEntry = getEntrypointService(kosukeConfig);

    // Prepare route info ONCE for entrypoint service
    const entrypointContainerName = this.getContainerName(
      projectId,
      sessionId,
      entrypointEntry.name
    );
    const entrypointRouteInfo = this.adapter.prepareRun(
      projectId,
      sessionId,
      entrypointContainerName
    );

    // Generate external URL for entrypoint service (if it has external_connection_variable)
    const externalConnectionEnvVars: Record<string, string> = {};
    if (entrypointEntry.config.external_connection_variable) {
      externalConnectionEnvVars[entrypointEntry.config.external_connection_variable] =
        entrypointRouteInfo.url;
      console.log(
        `External connection: ${entrypointEntry.config.external_connection_variable} = ${entrypointRouteInfo.url}`
      );
    }

    // Start all services simultaneously
    const servicePromises: Promise<{ serviceName: string; url: string | null }>[] = [];

    for (const [serviceName, serviceConfig] of Object.entries(kosukeConfig.preview.services)) {
      const isEntrypoint = serviceConfig.is_entrypoint === true;

      // Prepare environment: configEnv < userEnvVars < serviceConnectionUrls < externalConnectionEnvVars < storageEnvVars
      const environment = this.prepareServiceEnvironment(
        configEnv,
        userEnvVars,
        serviceConnectionUrls,
        externalConnectionEnvVars,
        storageEnvVars
      );

      // Start service (pass entrypoint route info if this is the entrypoint)
      const startServicePromise = this.startServiceContainer(
        projectId,
        sessionId,
        serviceName,
        serviceConfig,
        environment,
        isEntrypoint ? entrypointRouteInfo : undefined
      ).then(url => ({ serviceName, url }));

      servicePromises.push(startServicePromise);
    }

    // Wait for all services to start
    try {
      const results = await Promise.all(servicePromises);

      // Find entrypoint URL
      const entrypointResult = results.find(r => r.serviceName === entrypointEntry.name);
      if (!entrypointResult || !entrypointResult.url) {
        throw new Error('Failed to start entrypoint service');
      }

      console.log(`✅ Multi-service preview started successfully at ${entrypointResult.url}`);
      return entrypointResult.url;
    } catch (error) {
      console.error('Failed to start some services, cleaning up...');
      // Cleanup on failure
      await this.stopPreview(projectId, sessionId, kosukeConfig);
      throw error;
    }
  }

  /**
   * Get preview status for entrypoint service
   */
  async getPreviewStatus(projectId: string, sessionId: string): Promise<DockerContainerStatus> {
    try {
      // Get container session path and read config
      const containerSessionPath = this.getContainerSessionPath(projectId, sessionId);

      const kosukeConfig = await readKosukeConfig(containerSessionPath);
      const entrypointEntry = getEntrypointService(kosukeConfig);

      const containerName = this.getContainerName(projectId, sessionId, entrypointEntry.name);
      const container = await this.getContainerByName(containerName);

      if (!container || !container.State?.Running) {
        return { running: false, url: null, is_responding: false };
      }

      const url = this.adapter.getContainerUrl(container);
      if (!url) {
        return { running: true, url: null, is_responding: false };
      }

      const isResponding = await this.checkContainerHealth(url);

      return { running: true, url, is_responding: isResponding };
    } catch (error) {
      console.error('Error getting preview status:', error);
      return { running: false, url: null, is_responding: false };
    }
  }

  /**
   * Check container health via HTTP
   */
  private async checkContainerHealth(url: string, timeout = 2000): Promise<boolean> {
    // Adjust for Docker-in-Docker - replace localhost with host.docker.internal
    const baseUrl = url.replace('localhost', 'host.docker.internal');
    const healthUrl = baseUrl.endsWith('/')
      ? `${baseUrl}${this.config.previewHealthPath.replace(/^\//, '')}`
      : `${baseUrl}${this.config.previewHealthPath}`;

    console.log(`Checking health of ${healthUrl}`);

    const controller = new AbortController();
    const timeoutId = setTimeout(() => controller.abort(), timeout);

    try {
      const response = await fetch(healthUrl, {
        signal: controller.signal,
        method: 'GET',
      });

      clearTimeout(timeoutId);
      return response.ok;
    } catch {
      console.log(`Health check failed for ${healthUrl}`);
      return false;
    }
  }

  /**
   * Stop and remove all service containers for a preview
   */
  async stopPreview(
    projectId: string,
    sessionId: string,
    kosukeConfig?: KosukeConfig
  ): Promise<void> {
    console.log(`Stopping multi-service preview for project ${projectId} session ${sessionId}`);

    // If config not provided, try to read it
    if (!kosukeConfig) {
      try {
        const containerSessionPath = this.getContainerSessionPath(projectId, sessionId);
        kosukeConfig = await readKosukeConfig(containerSessionPath);
      } catch (error) {
        console.error('Failed to read kosuke.config.json for cleanup:', error);
        // Continue with best-effort cleanup
      }
    }

    const client = await this.ensureClient();

    // Stop all service containers
    if (kosukeConfig) {
      for (const serviceName of Object.keys(kosukeConfig.preview.services)) {
        const containerName = this.getContainerName(projectId, sessionId, serviceName);

        try {
          await client.containerStop(containerName, { timeout: 5 });
          console.log(`Stopped service ${serviceName}`);
        } catch (error) {
          console.log(`Failed to stop service ${serviceName}:`, error);
        }

        try {
          await client.containerDelete(containerName, { force: true });
          console.log(`Removed service ${serviceName}`);
        } catch (error) {
          console.log(`Failed to remove service ${serviceName}:`, error);
        }
      }

      // Drop storages (including Redis containers)
      try {
        const client = await this.ensureClient();
        await dropPreviewStorages(projectId, sessionId, kosukeConfig, client);
      } catch (error) {
        console.error('Failed to drop preview storages:', error);
      }
    }

    console.log(`✅ Multi-service preview stopped`);
  }

  /**
   * Check if preview is running
   */
  async isContainerRunning(projectId: string, sessionId: string): Promise<boolean> {
    try {
      const containerSessionPath = this.getContainerSessionPath(projectId, sessionId);

      const kosukeConfig = await readKosukeConfig(containerSessionPath);
      const entrypointEntry = getEntrypointService(kosukeConfig);

      const containerName = this.getContainerName(projectId, sessionId, entrypointEntry.name);
      const container = await this.getContainerByName(containerName);
      return Boolean(container && container.State?.Running);
    } catch {
      return false;
    }
  }

  /**
   * Get all preview URLs for a project (for backward compatibility)
   */
  async getProjectPreviewUrls(projectId: string): Promise<PreviewUrlsResponse> {
    console.log(`📋 Getting preview URLs for project ${projectId}`);

    try {
      const client = await this.ensureClient();
      const namePrefix = `${this.config.previewContainerNamePrefix}${projectId}-`;

      const allContainers = await client.containerList({ all: true });
      const projectContainers = allContainers.filter(container => {
        const name = container.Names?.[0]?.replace(/^\//, '') || '';
        return name.startsWith(namePrefix);
      });

      // Group containers by session
      const sessionContainers = new Map<string, typeof projectContainers>();

      for (const container of projectContainers) {
        const containerName = container.Names?.[0]?.replace(/^\//, '') || '';
        // Extract session ID: prefix-projectId-sessionId-serviceName
        const parts = containerName.replace(namePrefix, '').split('-');
        const sessionId = parts[0]; // First part after projectId

        if (!sessionContainers.has(sessionId)) {
          sessionContainers.set(sessionId, []);
        }
        sessionContainers.get(sessionId)!.push(container);
      }

      const previewUrls: PreviewUrl[] = [];

      // For each session, find entrypoint container
      for (const [sessionId, containers] of sessionContainers.entries()) {
        try {
          // Find entrypoint container (would need to inspect labels or config)
          // For now, use first running container
          const runningContainer = containers.find(c => c.State === 'running');
          const containerToUse = runningContainer || containers[0];

          if (!containerToUse) continue;

          const containerName = containerToUse.Names?.[0]?.replace(/^\//, '') || '';
          const containerDetails = await client.containerInspect(containerName);
          const fullUrl = this.adapter.getContainerUrl(containerDetails);

          if (!fullUrl) continue;

          const labels = containerDetails.Config?.Labels || {};
          const branchName = labels['kosuke.branch'] || labels['kosuke.session_id'] || sessionId;

          let subdomain: string | null = null;
          if (fullUrl.startsWith('https://')) {
            const domain = fullUrl.replace('https://', '').split('/')[0];
            subdomain = domain.split('.')[0];
          }

          const rawStatus = containerToUse.State || 'unknown';
          let containerStatus: 'running' | 'stopped' | 'error';
          if (rawStatus === 'running') {
            containerStatus = 'running';
          } else if (rawStatus === 'exited' || rawStatus === 'created' || rawStatus === 'paused') {
            containerStatus = 'stopped';
          } else {
            containerStatus = 'error';
          }

          const createdAt = containerDetails.Created || new Date().toISOString();

          previewUrls.push({
            id: containerName,
            project_id: projectId,
            branch_name: branchName,
            subdomain: subdomain || '',
            full_url: fullUrl,
            container_status: containerStatus,
            ssl_enabled: fullUrl.startsWith('https://'),
            created_at: createdAt,
            last_accessed: null,
          });
        } catch (error) {
          console.warn(`Failed to process session ${sessionId}:`, error);
        }
      }

      return {
        preview_urls: previewUrls,
        total_count: previewUrls.length,
      };
    } catch (error) {
      console.error(`❌ Error getting preview URLs for project ${projectId}:`, error);
      return {
        preview_urls: [],
        total_count: 0,
      };
    }
  }

  /**
   * Stop all previews for a project
   */
  async stopAllProjectPreviews(projectId: string): Promise<{ stopped: number; failed: number }> {
    console.log(`Stopping all previews for project ${projectId}`);

    try {
      const client = await this.ensureClient();
      const namePrefix = `${this.config.previewContainerNamePrefix}${projectId}-`;

      const allContainers = await client.containerList({ all: true });
      const projectContainers = allContainers.filter(container => {
        const name = container.Names?.[0]?.replace(/^\//, '') || '';
        return name.startsWith(namePrefix);
      });

      let stopped = 0;
      let failed = 0;

      for (const container of projectContainers) {
        const containerName =
          container.Names?.[0]?.replace(/^\//, '') || container.Id?.substring(0, 12) || 'unknown';

        try {
          if (container.State === 'running') {
            await client.containerStop(containerName, { timeout: 5 });
          }
          await client.containerDelete(containerName, { force: true });
          stopped++;
        } catch (error) {
          console.error(`Failed to stop/remove container ${containerName}:`, error);
          failed++;
        }
      }

      console.log(`Project ${projectId} cleanup: ${stopped} stopped, ${failed} failed`);
      return { stopped, failed };
    } catch (error) {
      console.error(`Error stopping project previews for project ${projectId}:`, error);
      throw error;
    }
  }

  /**
   * Restart all service containers for a preview
   */
  async restartPreviewContainer(projectId: string, sessionId: string): Promise<void> {
    console.log(`Restarting preview for project ${projectId} session ${sessionId}`);

    try {
      // Read kosuke.config.json to get all services
      const containerSessionPath = this.getContainerSessionPath(projectId, sessionId);
      const kosukeConfig = await readKosukeConfig(containerSessionPath);

      const client = await this.ensureClient();
      let restarted = 0;
      let failed = 0;

      // Restart all service containers
      for (const serviceName of Object.keys(kosukeConfig.preview.services)) {
        const containerName = this.getContainerName(projectId, sessionId, serviceName);

        try {
          console.log(`Restarting service ${serviceName}...`);
          await client.containerRestart(containerName, { timeout: 10 });
          console.log(`✅ Restarted service ${serviceName}`);
          restarted++;
        } catch (error) {
          console.error(`❌ Failed to restart service ${serviceName}:`, error);
          failed++;
        }
      }

      console.log(`Preview restart complete: ${restarted} restarted, ${failed} failed`);

      if (failed > 0 && restarted === 0) {
        throw new Error('Failed to restart any services');
      }
    } catch (error) {
      console.error('Error restarting preview:', error);
      throw error;
    }
  }
}

/**
 * Singleton instance of DockerService
 * Initialized once and reused across all requests
 */
let dockerServiceInstance: DockerService | null = null;

/**
 * Get the singleton DockerService instance
 * Creates the instance on first call and reuses it for subsequent calls
 */
export function getDockerService(): DockerService {
  if (!dockerServiceInstance) {
    console.log('🐳 Initializing Docker service singleton...');
    dockerServiceInstance = new DockerService();
  }
  return dockerServiceInstance;
}<|MERGE_RESOLUTION|>--- conflicted
+++ resolved
@@ -3,11 +3,7 @@
  * Manages Docker containers for preview environments
  */
 
-<<<<<<< HEAD
 import type { StorageConnectionInfo } from '@/lib/docker/database';
-import { sessionManager } from '@/lib/sessions';
-=======
->>>>>>> 9041ff35
 import type { DockerContainerStatus, RouteInfo } from '@/lib/types/docker';
 import type { KosukeConfig, ServiceConfig } from '@/lib/types/kosuke-config';
 import { getEntrypointService } from '@/lib/types/kosuke-config';
@@ -366,12 +362,8 @@
       throw new Error('Docker is not available');
     }
 
-<<<<<<< HEAD
     // Ensure session directory exists (create and clone repo if needed)
-=======
-    // Ensure session directory exists (create if needed)
     const { sessionManager } = await import('@/lib/sessions');
->>>>>>> 9041ff35
     await sessionManager.ensureSessionEnvironment(projectId, sessionId, userId);
 
     // Get container path to session directory (for reading config files)
