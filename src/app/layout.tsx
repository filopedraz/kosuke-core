--- conflicted
+++ resolved
@@ -120,16 +120,8 @@
 export default function RootLayout({ children }: RootLayoutProps) {
   return (
     <ClerkThemeProvider>
-<<<<<<< HEAD
-      <html
-        lang="en"
-        className={`${geistSans.variable} ${geistMono.variable} dark antialiased`}
-        suppressHydrationWarning
-      >
-        <body className="min-h-dvh bg-background text-foreground overflow-x-hidden">
-=======
       <html lang="en" className={`${inter.variable} dark antialiased`} suppressHydrationWarning>
-        <body className="min-h-[100dvh] bg-background text-foreground overflow-x-hidden font-sans">
+        <body className="min-h-dvh bg-background text-foreground overflow-x-hidden font-sans">
           <Script
             id="Cookiebot"
             src="https://consent.cookiebot.com/uc.js"
@@ -137,7 +129,6 @@
             data-blockingmode="auto"
             strategy="beforeInteractive"
           />
->>>>>>> a380f6d6
           <Script
             defer
             data-domain="kosuke.ai"
