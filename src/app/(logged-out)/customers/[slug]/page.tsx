--- conflicted
+++ resolved
@@ -91,8 +91,6 @@
 
   return (
     <div className="w-full min-h-screen bg-background">
-<<<<<<< HEAD
-=======
       <Script
         id="customer-case-study-structured-data"
         type="application/ld+json"
@@ -100,17 +98,6 @@
           __html: JSON.stringify(caseStudyStructuredData),
         }}
       />
-      {/* Header */}
-      <section className="w-full px-6 sm:px-8 md:px-16 lg:px-24 py-8 max-w-screen-2xl mx-auto border-border">
-        <Link href="/customers">
-          <Button variant="ghost" size="sm" className="gap-2">
-            <ArrowLeft className="h-4 w-4" />
-            Back to Customers
-          </Button>
-        </Link>
-      </section>
-
->>>>>>> 720cc571
       {/* Hero Section */}
       <section className="w-full px-6 sm:px-8 md:px-16 lg:px-24 pt-8 pb-12 md:pb-16 max-w-screen-2xl mx-auto">
         <div className="max-w-4xl mx-auto">
