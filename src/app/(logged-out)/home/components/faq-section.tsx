--- conflicted
+++ resolved
@@ -8,49 +8,7 @@
 } from '@/components/ui/accordion';
 import Link from 'next/link';
 
-<<<<<<< HEAD
-export function FAQSection() {
-  const faqItems = [
-    {
-      id: 'item-1',
-      question: 'Do I need to know how to code?',
-      answer:
-        'No. Your best skill should be to describe your idea in natural language. Focus on ideas; we take care of the hard parts.',
-    },
-    {
-      id: 'item-2',
-      question: 'What if the AI cannot accomplish my task?',
-      answer:
-        "Just hit a button and a real engineer will do it or tells you honestly what's possible.",
-    },
-    {
-      id: 'item-3',
-      question: 'What kind of projects can I build?',
-      answer:
-        'Web applications, APIs, and more. Our platform handles the infrastructure so you can focus on creating amazing user experiences.',
-    },
-    {
-      id: 'item-4',
-      question: 'Is it mandatory to request help from an engineer?',
-      answer:
-        "No, it's not mandatory. You can work independently on your projects. However, our engineers are available whenever you need expert assistance or guidance.",
-    },
-    {
-      id: 'item-5',
-      question: 'Will human help be included in the subscription or charged per use?',
-      answer:
-        'Human engineering support is charged per use and is not included in the base subscription. You only pay when you request help from our engineers.',
-    },
-    {
-      id: 'item-6',
-      question: 'How quickly will the human engineer respond?',
-      answer:
-        'Our engineers typically respond within 24 hours during business days. For urgent issues, we aim to provide initial responses much faster, often within a few hours.',
-    },
-  ];
-=======
 import { faqItems } from '../data/faq-data';
->>>>>>> 34b3581f
 
 export function FAQSection() {
   return (
