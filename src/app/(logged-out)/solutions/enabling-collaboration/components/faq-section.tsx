'use client';

import {
  Accordion,
  AccordionContent,
  AccordionItem,
  AccordionTrigger,
} from '@/components/ui/accordion';

<<<<<<< HEAD
const faqItems = [
  {
    id: 'item-1',
    question: 'Can I import in Kosuke existing repositories?',
    answer:
      'Yes. You can import your existing repository to Kosuke and start vibe coding on top of it. You can also start a new project from scratch.',
  },
  {
    id: 'item-2',
    question: 'Will my dev team change the tools they usually work with?',
    answer:
      'No. Your developers can continue to use their usual tools to review and deploy the code. The Kosuke chat interface will be mainly used by your product team.',
  },
  {
    id: 'item-3',
    question: 'What types of features can non-technical members build?',
    answer:
      'UI changes, new pages, forms, content updates, simple workflows, and business logic adjustments. Complex architecture, integrations, performance optimization, and security features still require engineers.',
  },
  {
    id: 'item-4',
    question: 'How long does it take to onboard non-technical team members?',
    answer:
      'Usually 1-2 days. We provide guided training sessions and documentation. Most team members start shipping simple features within their first week and build confidence quickly.',
  },
];
=======
import { faqItems } from '../data/faq-data';
>>>>>>> 34b3581f

export function FAQSection() {
  return (
    <section className="py-16 md:py-24">
      <div className="container mx-auto px-8 sm:px-12 md:px-6">
        <div className="max-w-6xl mx-auto">
          <div className="mx-auto max-w-xl text-center mb-12 sm:mb-16">
            <h2 className="text-2xl sm:text-3xl lg:text-4xl font-bold mb-3 sm:mb-4 font-mono">
              Frequently Asked Questions
            </h2>
            <p className="text-base sm:text-lg text-muted-foreground max-w-3xl mx-auto font-sans px-2">
              Everything you need to know about empowering your entire team.
            </p>
          </div>

          <div className="mx-auto mt-12 max-w-xl">
            <Accordion
              type="single"
              collapsible
              className="bg-muted dark:bg-muted/50 w-full rounded-2xl p-1"
            >
              {faqItems.map(item => (
                <div className="group" key={item.id}>
                  <AccordionItem
                    value={item.id}
                    className="data-[state=open]:bg-card dark:data-[state=open]:bg-muted peer rounded-xl border-none px-4 sm:px-7 py-1 data-[state=open]:border-none data-[state=open]:shadow-sm"
                  >
                    <AccordionTrigger className="cursor-pointer text-sm sm:text-base hover:no-underline">
                      {item.question}
                    </AccordionTrigger>
                    <AccordionContent>
                      <p className="text-sm sm:text-base">{item.answer}</p>
                    </AccordionContent>
                  </AccordionItem>
                  <hr className="mx-4 sm:mx-7 border-dashed group-last:hidden peer-data-[state=open]:opacity-0" />
                </div>
              ))}
            </Accordion>

            <p className="text-muted-foreground text-sm sm:text-base mt-6 px-4 sm:px-8">
              Still have questions?{' '}
              <a
                href="https://links.kosuke.ai/contact"
                target="_blank"
                rel="noopener noreferrer"
                className="text-primary font-medium hover:underline"
              >
                Contact our team
              </a>
            </p>
          </div>
        </div>
      </div>
    </section>
  );
}<|MERGE_RESOLUTION|>--- conflicted
+++ resolved
@@ -7,36 +7,7 @@
   AccordionTrigger,
 } from '@/components/ui/accordion';
 
-<<<<<<< HEAD
-const faqItems = [
-  {
-    id: 'item-1',
-    question: 'Can I import in Kosuke existing repositories?',
-    answer:
-      'Yes. You can import your existing repository to Kosuke and start vibe coding on top of it. You can also start a new project from scratch.',
-  },
-  {
-    id: 'item-2',
-    question: 'Will my dev team change the tools they usually work with?',
-    answer:
-      'No. Your developers can continue to use their usual tools to review and deploy the code. The Kosuke chat interface will be mainly used by your product team.',
-  },
-  {
-    id: 'item-3',
-    question: 'What types of features can non-technical members build?',
-    answer:
-      'UI changes, new pages, forms, content updates, simple workflows, and business logic adjustments. Complex architecture, integrations, performance optimization, and security features still require engineers.',
-  },
-  {
-    id: 'item-4',
-    question: 'How long does it take to onboard non-technical team members?',
-    answer:
-      'Usually 1-2 days. We provide guided training sessions and documentation. Most team members start shipping simple features within their first week and build confidence quickly.',
-  },
-];
-=======
 import { faqItems } from '../data/faq-data';
->>>>>>> 34b3581f
 
 export function FAQSection() {
   return (
