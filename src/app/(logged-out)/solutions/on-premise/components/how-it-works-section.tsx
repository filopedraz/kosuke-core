'use client';

import { Card, CardContent } from '@/components/ui/card';
import { motion } from 'framer-motion';
import { BookOpen, Cpu, FileSearch, Rocket } from 'lucide-react';

const steps = [
  {
    step: 1,
    icon: FileSearch,
    title: 'Requirements Assessment',
    description:
      'We analyze your infrastructure, security requirements, and team size to design the optimal deployment architecture.',
  },
  {
    step: 2,
    icon: Cpu,
    title: 'Hardware Provisioning',
    description:
      'We provide enterprise-grade Mac Studio units configured for your exact needs. We avoid the need to provision GPU-enabled VMs in your data center.',
  },
  {
    step: 3,
    icon: Rocket,
    title: 'Vibe Coding',
    description:
      'Your team starts building software with the Kosuke platform immediately with full AI capabilities, while your data and code never leave your network.',
  },
  {
    step: 4,
    icon: BookOpen,
    title: 'Academy',
    description:
      'We optionally provide learning materials and workshops to help your team get the most out of the Kosuke platform.',
  },
];

export function HowItWorksSection() {
  return (
    <section className="py-16 md:py-32">
<<<<<<< HEAD
      <div className="container mx-auto px-4 sm:px-6">
        <div className="max-w-7xl mx-auto">
=======
      <div className="container mx-auto px-8 sm:px-12 md:px-6">
        <div className="max-w-6xl mx-auto">
>>>>>>> 34b3581f
          <motion.div
            className="text-center mb-12 sm:mb-16"
            initial={{ opacity: 0, y: 20 }}
            whileInView={{ opacity: 1, y: 0 }}
            viewport={{ once: true }}
            transition={{ duration: 0.6 }}
          >
            <h2 className="text-2xl sm:text-3xl lg:text-4xl font-bold mb-3 sm:mb-4 font-mono">
              How It Works
            </h2>
            <p className="text-base sm:text-lg text-muted-foreground max-w-3xl mx-auto font-sans px-2">
              A plug-and-play solution to bring AI to your organization without compromising on
              security.
            </p>
          </motion.div>

          <div className="relative">
            <div className="grid grid-cols-1 md:grid-cols-2 lg:grid-cols-4 gap-8 relative z-10">
              {steps.map((step, index) => (
                <motion.div
                  key={step.step}
                  initial={{ opacity: 0, y: 20 }}
                  whileInView={{ opacity: 1, y: 0 }}
                  viewport={{ once: true }}
                  transition={{ duration: 0.6, delay: index * 0.2 }}
                  className="relative"
                >
                  <Card className="h-full bg-card/50 border-border/50 hover:bg-card transition-all duration-300 relative overflow-hidden group">
                    {/* Step number badge */}
                    <div className="absolute top-4 right-4 w-10 h-10 rounded-full bg-emerald-500/10 border border-emerald-500/20 flex items-center justify-center">
                      <span className="text-emerald-600 font-bold font-mono text-sm">
                        {step.step}
                      </span>
                    </div>

                    <CardContent className="p-6 pt-16">
                      <div className="flex items-center justify-center mb-6">
                        <div className="relative flex aspect-square size-16 rounded-full border-2 border-emerald-500/20 bg-emerald-500/5 group-hover:border-emerald-500/40 transition-all duration-300">
                          <step.icon className="m-auto size-8 text-emerald-600" strokeWidth={1.5} />
                        </div>
                      </div>

                      <h3 className="text-xl font-semibold mb-4 text-center font-mono">
                        {step.title}
                      </h3>
                      <p className="text-sm text-muted-foreground leading-relaxed text-center font-sans">
                        {step.description}
                      </p>
                    </CardContent>

                    {/* Hover effect */}
                    <div className="absolute inset-0 bg-linear-to-br from-emerald-500/0 to-emerald-500/0 group-hover:from-emerald-500/5 group-hover:to-emerald-500/10 transition-all duration-300 pointer-events-none" />
                  </Card>
                </motion.div>
              ))}
            </div>
          </div>
        </div>
      </div>
    </section>
  );
}<|MERGE_RESOLUTION|>--- conflicted
+++ resolved
@@ -38,13 +38,8 @@
 export function HowItWorksSection() {
   return (
     <section className="py-16 md:py-32">
-<<<<<<< HEAD
-      <div className="container mx-auto px-4 sm:px-6">
+      <div className="container mx-auto px-8 sm:px-12 md:px-6">
         <div className="max-w-7xl mx-auto">
-=======
-      <div className="container mx-auto px-8 sm:px-12 md:px-6">
-        <div className="max-w-6xl mx-auto">
->>>>>>> 34b3581f
           <motion.div
             className="text-center mb-12 sm:mb-16"
             initial={{ opacity: 0, y: 20 }}
