--- conflicted
+++ resolved
@@ -7,43 +7,7 @@
   AccordionTrigger,
 } from '@/components/ui/accordion';
 
-<<<<<<< HEAD
-const faqItems = [
-  {
-    id: 'item-1',
-    question: 'How is this different from hiring freelancers or contractors?',
-    answer:
-      'The initial V1 build is similar to hiring a high-end agency but at a fraction of the cost, thanks to our expertise in leveraging AI efficiently to build new software.' +
-      'Moreover, you get access to the Kosuke platform, to eventually build the next features yourself.',
-  },
-  {
-    id: 'item-2',
-    question: 'What level of engineers will work on my project?',
-    answer:
-      'Only senior engineers with 5+ years of production experience. No juniors, no interns. Every engineer has shipped real products and knows how to navigate complex technical decisions.',
-  },
-  {
-    id: 'item-3',
-    question: 'How quickly can you start working on my project?',
-    answer:
-      'Typically within 3-5 business days. After our initial call, we take 1 or 2 days to provide a price and a realistic timeline. Once you accept our terms, we start working on the project right away.',
-  },
-  {
-    id: 'item-4',
-    question: 'Do I own the code? Can I take it elsewhere?',
-    answer:
-      'Absolutely. Your code lives in your own repository from day one. No vendor lock-in, no proprietary frameworks. You have complete ownership and can continue development independently at any time.',
-  },
-  {
-    id: 'item-5',
-    question: 'What happens after the first version is launched?',
-    answer:
-      'Once the first version is launched, you can choose to build the next features with our vibe coding platform, or keep working with the same engineers. You can also choose to take your repository and leave us. You are never locked in.',
-  },
-];
-=======
 import { faqItems } from '../data/faq-data';
->>>>>>> 34b3581f
 
 export function FAQSection() {
   return (
