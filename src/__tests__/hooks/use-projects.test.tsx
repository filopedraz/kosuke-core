--- conflicted
+++ resolved
@@ -58,11 +58,7 @@
   githubBranch: null,
   autoCommit: null,
   lastGithubSync: null,
-<<<<<<< HEAD
-  defaultBranch: null,
-=======
   defaultBranch: 'main',
->>>>>>> 6e2b604d
 };
 
 const mockProjects: Project[] = [mockProject];
