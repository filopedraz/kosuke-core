--- conflicted
+++ resolved
@@ -1,12 +1,8 @@
 const knipConfig = {
   $schema: 'https://unpkg.com/knip@latest/schema.json',
   ignore: [
-<<<<<<< HEAD
-=======
     'venv/**',
     '.venv/**',
-    'agent/**',
->>>>>>> ae18277d
     'projects/**',
     // Shadcn/UI components, we keep them as part of the template
     'src/components/ui/**',
